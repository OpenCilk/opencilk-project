//===- CilkRABI.cpp - Interface to the CilkR runtime system ---------------===//
//
// Part of the LLVM Project, under the Apache License v2.0 with LLVM Exceptions.
// See https://llvm.org/LICENSE.txt for license information.
// SPDX-License-Identifier: Apache-2.0 WITH LLVM-exception
//
//===----------------------------------------------------------------------===//
//
// This file implements the CilkR ABI to converts Tapir instructions to calls
// into the CilkR runtime system.
//
//===----------------------------------------------------------------------===//

#include "llvm/Transforms/Tapir/CilkRABI.h"
#include "llvm/ADT/Statistic.h"
#include "llvm/Analysis/AssumptionCache.h"
#include "llvm/IR/DebugInfoMetadata.h"
#include "llvm/IR/Dominators.h"
#include "llvm/IR/Function.h"
#include "llvm/IR/InlineAsm.h"
#include "llvm/IR/InstIterator.h"
#include "llvm/IR/Verifier.h"
#include "llvm/Transforms/Tapir/CilkRTSCilkFor.h"
#include "llvm/Transforms/Tapir/Outline.h"
#include "llvm/Transforms/Utils/BasicBlockUtils.h"
#include "llvm/Transforms/Utils/EscapeEnumerator.h"
#include "llvm/Transforms/Utils/Local.h"
#include "llvm/Transforms/Utils/TapirUtils.h"

using namespace llvm;

#define DEBUG_TYPE "cilkrabi"

enum {
  __CILKRTS_ABI_VERSION_CILKR = 1, /* includes Cheetah */
  __CILKRTS_ABI_VERSION_OPENCILK = 2
};

enum {
  CILK_FRAME_STOLEN           =    0x01,
  CILK_FRAME_UNSYNCHED        =    0x02,
  CILK_FRAME_DETACHED         =    0x04,
  CILK_FRAME_EXCEPTION_PROBED =    0x08,
  CILK_FRAME_EXCEPTING        =    0x10,
  CILK_FRAME_LAST             =    0x80,
  CILK_FRAME_EXITING          =  0x0100,
  CILK_FRAME_SUSPENDED        =  0x8000,
  CILK_FRAME_UNWINDING        = 0x10000
};

#define CILK_FRAME_VERSION_MASK  0xFF000000
#define CILK_FRAME_FLAGS_MASK    0x00FFFFFF
#define CILK_FRAME_VERSION_VALUE(_flags) (((_flags) & CILK_FRAME_VERSION_MASK) >> 24)
#define CILK_FRAME_MBZ  (~ (CILK_FRAME_STOLEN           |       \
                            CILK_FRAME_UNSYNCHED        |       \
                            CILK_FRAME_DETACHED         |       \
                            CILK_FRAME_EXCEPTION_PROBED |       \
                            CILK_FRAME_EXCEPTING        |       \
                            CILK_FRAME_LAST             |       \
                            CILK_FRAME_EXITING          |       \
                            CILK_FRAME_SUSPENDED        |       \
                            CILK_FRAME_UNWINDING        |       \
                            CILK_FRAME_VERSION_MASK))

#define CILKRTS_FUNC(name) Get__cilkrts_##name()

CilkRABI::CilkRABI(Module &M, bool OpenCilk)
  : TapirTarget(M),
    FrameVersion(OpenCilk ?
                 __CILKRTS_ABI_VERSION_OPENCILK :
                 __CILKRTS_ABI_VERSION_CILKR)
{
  LLVMContext &C = M.getContext();
  Type *VoidPtrTy = Type::getInt8PtrTy(C);
  Type *Int32Ty = Type::getInt32Ty(C);
  Type *Int16Ty = Type::getInt16Ty(C);

  // Get or create local definitions of Cilk RTS structure types.
  const char *StackFrameName;
  if (OpenCilk) {
    StackFrameName = "struct.__opencilk_stack_frame";
  }
  else {
    StackFrameName = "struct.__cilkrts_stack_frame";
  }
  StackFrameTy = StructType::lookupOrCreate(C, StackFrameName);
  WorkerTy = StructType::lookupOrCreate(C, "struct.__cilkrts_worker");

  PointerType *StackFramePtrTy = PointerType::getUnqual(StackFrameTy);
  PointerType *WorkerPtrTy = PointerType::getUnqual(WorkerTy);
  ArrayType *ContextTy = ArrayType::get(VoidPtrTy, 5);

  if (OpenCilk) {
    Triple T(M.getTargetTriple());
    if (T.getArch() == Triple::x86 || T.getArch() == Triple::x86_64) {
      if (StackFrameTy->isOpaque())
        StackFrameTy->setBody(Int32Ty, // flags
                              Int32Ty, // magic
                              StackFramePtrTy, // call_parent
                              WorkerPtrTy, // worker
                              // VoidPtrTy, // except_data
                              ContextTy, // ctx
                              Int32Ty // mxcsr only
                              );
      StackFrameFieldFlags = 0;
      StackFrameFieldParent = 2;
      StackFrameFieldWorker = 3;
      StackFrameFieldContext = 4;
      StackFrameFieldMXCSR = 5;
      StackFrameFieldFPCSR = -1;
    }
    else {
      if (StackFrameTy->isOpaque())
        StackFrameTy->setBody(Int32Ty, // flags
                              Int32Ty, // magic
                              StackFramePtrTy, // call_parent
                              WorkerPtrTy, // worker
                              // VoidPtrTy, // except_data
                              ContextTy // ctx
                              );
      StackFrameFieldFlags = 0;
      StackFrameFieldParent = 2;
      StackFrameFieldWorker = 3;
      StackFrameFieldContext = 4;
      StackFrameFieldMXCSR = -1;
      StackFrameFieldFPCSR = -1;
    }
  } else {
    if (StackFrameTy->isOpaque())
      StackFrameTy->setBody(Int32Ty, // flags
                            StackFramePtrTy, // call_parent
                            WorkerPtrTy, // worker
                            // VoidPtrTy, // except_data
                            ContextTy, // ctx
                            Int32Ty, // mxcsr
                            Int16Ty, // fpcsr
                            Int16Ty, // reserved
                            Int32Ty // magic
                            );
    StackFrameFieldFlags = 0;
    StackFrameFieldParent = 1;
    StackFrameFieldWorker = 2;
    StackFrameFieldContext = 3;
    StackFrameFieldMXCSR = 4;
    StackFrameFieldFPCSR = 5;
  }

  PointerType *StackFramePtrPtrTy = PointerType::getUnqual(StackFramePtrTy);
  if (WorkerTy->isOpaque())
    WorkerTy->setBody(StackFramePtrPtrTy, // tail
                      StackFramePtrPtrTy, // head
                      StackFramePtrPtrTy, // exc
                      StackFramePtrPtrTy, // ltq_limit
                      Int32Ty, // self
                      VoidPtrTy, // g
                      VoidPtrTy, // l
                      StackFramePtrTy // current_stack_frame
                      // VoidPtrTy // reducer_map
                      );
}

// Accessors for opaque Cilk RTS functions

FunctionCallee CilkRABI::Get__cilkrts_get_nworkers() {
  if (CilkRTSGetNworkers)
    return CilkRTSGetNworkers;

  LLVMContext &C = M.getContext();
  AttributeList AL;
  AL = AL.addAttribute(C, AttributeList::FunctionIndex,
                       Attribute::ReadNone);
  // AL = AL.addAttribute(C, AttributeSet::FunctionIndex,
  //                      Attribute::InaccessibleMemOnly);
  AL = AL.addAttribute(C, AttributeList::FunctionIndex,
                       Attribute::NoUnwind);
  FunctionType *FTy = FunctionType::get(Type::getInt32Ty(C), {}, false);
  CilkRTSGetNworkers = M.getOrInsertFunction("__cilkrts_get_nworkers", FTy, AL);
  return CilkRTSGetNworkers;
}

FunctionCallee CilkRABI::Get__cilkrts_leave_frame() {
  if (CilkRTSLeaveFrame)
    return CilkRTSLeaveFrame;

  const char *name = "__cilkrts_leave_frame";
  if (FrameVersion == __CILKRTS_ABI_VERSION_OPENCILK) {
    name = "__opencilk_leave_frame";
  }

  LLVMContext &C = M.getContext();
  Type *VoidTy = Type::getVoidTy(C);
  PointerType *StackFramePtrTy = PointerType::getUnqual(StackFrameTy);
  CilkRTSLeaveFrame = M.getOrInsertFunction(name, VoidTy, StackFramePtrTy);

  return CilkRTSLeaveFrame;
}

FunctionCallee CilkRABI::Get__cilkrts_pause_frame() {
  if (CilkRTSPauseFrame)
    return CilkRTSPauseFrame;

  LLVMContext &C = M.getContext();
  Type *VoidTy = Type::getVoidTy(C);
  PointerType *StackFramePtrTy = PointerType::getUnqual(StackFrameTy);
  PointerType *ExnPtrTy = Type::getInt8PtrTy(C);
  CilkRTSPauseFrame = M.getOrInsertFunction("__cilkrts_pause_frame", VoidTy,
                                            StackFramePtrTy, ExnPtrTy);

  return CilkRTSPauseFrame;
}


// FunctionCallee CilkRABI::Get__cilkrts_rethrow() {
//   if (CilkRTSRethrow)
//     return CilkRTSRethrow;

//   LLVMContext &C = M.getContext();
//   Type *VoidTy = Type::getVoidTy(C);
//   PointerType *StackFramePtrTy = PointerType::getUnqual(StackFrameTy);
//   CilkRTSRethrow = M.getOrInsertFunction("__cilkrts_rethrow", VoidTy,
//                                          StackFramePtrTy);

//   return CilkRTSRethrow;
// }

FunctionCallee CilkRABI::Get__cilkrts_sync() {
  if (CilkRTSSync)
    return CilkRTSSync;

  LLVMContext &C = M.getContext();
  Type *VoidTy = Type::getVoidTy(C);
  PointerType *StackFramePtrTy = PointerType::getUnqual(StackFrameTy);
  CilkRTSSync = M.getOrInsertFunction("__cilkrts_sync", VoidTy,
                                      StackFramePtrTy);

  return CilkRTSSync;
}

FunctionCallee CilkRABI::Get__cilkrts_get_tls_worker() {
  if (CilkRTSGetTLSWorker)
    return CilkRTSGetTLSWorker;

  PointerType *WorkerPtrTy = PointerType::getUnqual(WorkerTy);
  CilkRTSGetTLSWorker = M.getOrInsertFunction("__cilkrts_get_tls_worker",
                                              WorkerPtrTy);

  return CilkRTSGetTLSWorker;
}

void CilkRABI::addHelperAttributes(Function &Helper) {
  // Use a fast calling convention for the helper.
  Helper.setCallingConv(CallingConv::Fast);
  // Inlining the helper function is not legal.
  Helper.removeFnAttr(Attribute::AlwaysInline);
  Helper.addFnAttr(Attribute::NoInline);
  // If the helper uses an argument structure, then it is not a write-only
  // function.
  if (getArgStructMode() != ArgStructMode::None) {
    Helper.removeFnAttr(Attribute::WriteOnly);
    Helper.removeFnAttr(Attribute::ArgMemOnly);
    Helper.removeFnAttr(Attribute::InaccessibleMemOrArgMemOnly);
  }
  // Note that the address of the helper is unimportant.
  Helper.setUnnamedAddr(GlobalValue::UnnamedAddr::Global);
  // The helper is private to this module.
  Helper.setLinkage(GlobalValue::PrivateLinkage);
}

/// Helper methods for storing to and loading from struct fields.
static Value *GEP(IRBuilder<> &B, Value *Base, int field) {
  // return B.CreateStructGEP(cast<PointerType>(Base->getType()),
  //                          Base, field);
  return B.CreateConstInBoundsGEP2_32(nullptr, Base, 0, field);
}

static unsigned GetAlignment(const DataLayout &DL, StructType *STy, int field) {
  return DL.getPrefTypeAlignment(STy->getElementType(field));
}

static void StoreSTyField(IRBuilder<> &B, const DataLayout &DL, StructType *STy,
                          Value *Val, Value *Dst, int field,
                          bool isVolatile = false,
                          AtomicOrdering Ordering = AtomicOrdering::NotAtomic) {
  StoreInst *S = B.CreateAlignedStore(Val, GEP(B, Dst, field),
                                      GetAlignment(DL, STy, field), isVolatile);
  S->setOrdering(Ordering);
}

static Value *LoadSTyField(
    IRBuilder<> &B, const DataLayout &DL, StructType *STy, Value *Src,
    int field, bool isVolatile = false,
    AtomicOrdering Ordering = AtomicOrdering::NotAtomic) {
  LoadInst *L =  B.CreateAlignedLoad(GEP(B, Src, field),
                                     GetAlignment(DL, STy, field), isVolatile);
  L->setOrdering(Ordering);
  return L;
}

/// Emit inline assembly code to save the floating point state, for x86 Only.
void CilkRABI::EmitSaveFloatingPointState(IRBuilder<> &B, Value *SF) {
  LLVMContext &C = B.getContext();
  if (StackFrameFieldMXCSR >= 0) {
    FunctionType *FTy =
      FunctionType::get(Type::getVoidTy(C),
			{PointerType::getUnqual(Type::getInt32Ty(C))},
			false);
    Value *Asm = InlineAsm::get(FTy, "stmxcsr $0", "*m", /*sideeffects*/ true);
    Value *Args[1] = {
      GEP(B, SF, StackFrameFieldMXCSR),
    };
    B.CreateCall(Asm, Args);
  }
  if (StackFrameFieldFPCSR >= 0) {
    FunctionType *FTy =
      FunctionType::get(Type::getVoidTy(C),
			{PointerType::getUnqual(Type::getInt16Ty(C))},
			false);
    Value *Asm = InlineAsm::get(FTy, "fnstcw $0", "*m", /*sideeffects*/ true);
    Value *Args[1] = {
      GEP(B, SF, StackFrameFieldFPCSR)
    };
    B.CreateCall(Asm, Args);
  }
}

/// Helper to find a function with the given name, creating it if it doesn't
/// already exist. Returns false if the function was inserted, indicating that
/// the body of the function has yet to be defined.
static bool GetOrCreateFunction(Module &M, const StringRef FnName,
                                FunctionType *FTy, Function *&Fn) {
  // If the function already exists then let the caller know.
  if ((Fn = M.getFunction(FnName)))
    return true;

  // Otherwise we have to create it.
  Fn = cast<Function>(M.getOrInsertFunction(FnName, FTy).getCallee());

  // Let the caller know that the function is incomplete and the body still
  // needs to be added.
  return false;
}

/// Emit a call to the CILK_SETJMP function.
CallInst *CilkRABI::EmitCilkSetJmp(IRBuilder<> &B, Value *SF) {
  LLVMContext &Ctx = M.getContext();

  // We always want to save the floating point state too
  Triple T(M.getTargetTriple());
  if (T.getArch() == Triple::x86 || T.getArch() == Triple::x86_64)
    EmitSaveFloatingPointState(B, SF);

  Type *Int32Ty = Type::getInt32Ty(Ctx);
  Type *Int8PtrTy = Type::getInt8PtrTy(Ctx);

  // Get the buffer to store program state
  // Buffer is a void**.
  Value *Buf = GEP(B, SF, StackFrameFieldContext);

  // Store the frame pointer in the 0th slot
  Value *FrameAddr =
    B.CreateCall(Intrinsic::getDeclaration(&M, Intrinsic::frameaddress),
                 ConstantInt::get(Int32Ty, 0));

  Value *FrameSaveSlot = GEP(B, Buf, 0);
  B.CreateStore(FrameAddr, FrameSaveSlot, /*isVolatile=*/true);

  // Store stack pointer in the 2nd slot
  Value *StackAddr = B.CreateCall(
      Intrinsic::getDeclaration(&M, Intrinsic::stacksave));

  Value *StackSaveSlot = GEP(B, Buf, 2);
  B.CreateStore(StackAddr, StackSaveSlot, /*isVolatile=*/true);

  Buf = B.CreateBitCast(Buf, Int8PtrTy);

  // Call LLVM's EH setjmp, which is lightweight.
  Value* F = Intrinsic::getDeclaration(&M, Intrinsic::eh_sjlj_setjmp);

  CallInst *SetjmpCall = B.CreateCall(F, Buf);
  SetjmpCall->setCanReturnTwice();

  return SetjmpCall;
}

/// Get or create a LLVM function for __cilkrts_pop_frame.  It is equivalent to
/// the following C code:
///
/// __cilkrts_pop_frame(__cilkrts_stack_frame *sf) {
///   sf->worker->current_stack_frame = sf->call_parent;
///   sf->call_parent = nullptr;
/// }
Function *CilkRABI::Get__cilkrts_pop_frame() {
  // Get or create the __cilkrts_pop_frame function.
  LLVMContext &Ctx = M.getContext();
  Type *VoidTy = Type::getVoidTy(Ctx);
  PointerType *StackFramePtrTy = PointerType::getUnqual(StackFrameTy);
  Function *Fn = nullptr;
  if (GetOrCreateFunction(M, "__cilkrts_pop_frame",
                          FunctionType::get(VoidTy, {StackFramePtrTy}, false),
                          Fn))
    return Fn;

  // Create the body of __cilkrts_pop_frame.
  const DataLayout &DL = M.getDataLayout();

  Function::arg_iterator Args = Fn->arg_begin();
  Value *SF = &*Args;

  BasicBlock *Entry = BasicBlock::Create(Ctx, "entry", Fn);
  IRBuilder<> B(Entry);

  // TODO(jfc): Relaxed memory order is probably allowed for all
  // operations here.  All communication with other threads is
  // gated by the Dekker protocol which has a store-load memory barrier.
  // The compiler does need to be aware that values of the apparently
  // local stack frame can not be saved in registers across calls that
  // might cause the frame to be stolen.
  // sf->worker->current_stack_frame = sf->call_parent;
  StoreSTyField(B, DL, WorkerTy,
                LoadSTyField(B, DL, StackFrameTy, SF,
                             StackFrameFieldParent,
                             /*isVolatile=*/false,
                             AtomicOrdering::Unordered),
                LoadSTyField(B, DL, StackFrameTy, SF,
                             StackFrameFieldWorker,
                             /*isVolatile=*/false,
                             AtomicOrdering::Unordered),
                WorkerFieldFrame,
                /*isVolatile=*/false,
                AtomicOrdering::Unordered);

  // sf->call_parent = nullptr;
  StoreSTyField(B, DL, StackFrameTy,
                Constant::getNullValue(PointerType::getUnqual(StackFrameTy)),
                SF, StackFrameFieldParent, /*isVolatile=*/false,
                AtomicOrdering::Release);

  B.CreateRetVoid();

  Fn->setLinkage(Function::InternalLinkage);
  Fn->setDoesNotThrow();
  Fn->addFnAttr(Attribute::InlineHint);

  return Fn;
}

/// Get or create a LLVM function for __cilkrts_detach.  It is equivalent to the
/// following C code:
///
/// void __cilkrts_detach(struct __cilkrts_stack_frame *sf) {
///   struct __cilkrts_worker *w = sf->worker;
///   struct __cilkrts_stack_frame *parent = sf->call_parent;
///   struct __cilkrts_stack_frame *volatile *tail = w->tail;
///
///   StoreStore_fence();
///
///   *tail++ = parent;
///   w->tail = tail;
///
///   sf->flags |= CILK_FRAME_DETACHED;
/// }
Function *CilkRABI::Get__cilkrts_detach() {
  // Get or create the __cilkrts_detach function.
  LLVMContext &Ctx = M.getContext();
  Type *VoidTy = Type::getVoidTy(Ctx);
  PointerType *StackFramePtrTy = PointerType::getUnqual(StackFrameTy);
  Function *Fn = nullptr;
  if (GetOrCreateFunction(M, "__cilkrts_detach",
                          FunctionType::get(VoidTy, {StackFramePtrTy}, false),
                          Fn))
    return Fn;

  // Create the body of __cilkrts_detach.
  const DataLayout &DL = M.getDataLayout();

  Function::arg_iterator Args = Fn->arg_begin();
  Value *SF = &*Args;

  BasicBlock *Entry = BasicBlock::Create(Ctx, "entry", Fn);
  IRBuilder<> B(Entry);

  // struct __cilkrts_worker *w = sf->worker;
  Value *W = LoadSTyField(B, DL, StackFrameTy, SF,
                          StackFrameFieldWorker, /*isVolatile=*/false,
                          AtomicOrdering::Unordered);

  // __cilkrts_stack_frame *parent = sf->call_parent;
  Value *Parent = LoadSTyField(B, DL, StackFrameTy, SF,
                               StackFrameFieldParent,
                               /*isVolatile=*/false,
                               AtomicOrdering::Unordered);

  // sf->flags |= CILK_FRAME_DETACHED;
  {
    // This change is not visible until the store-with-release of tail.
    // It may not even need to be volatile.
    Value *F = LoadSTyField(B, DL, StackFrameTy, SF,
                            StackFrameFieldFlags, /*isVolatile=*/false,
                            AtomicOrdering::Unordered);
    F = B.CreateOr(F, ConstantInt::get(F->getType(), CILK_FRAME_DETACHED));
    StoreSTyField(B, DL, StackFrameTy, F, SF,
                  StackFrameFieldFlags, /*isVolatile=*/true,
                  AtomicOrdering::Unordered);
  }

  // __cilkrts_stack_frame *volatile *tail = w->tail;
  Value *Tail = LoadSTyField(B, DL, WorkerTy, W,
                             WorkerFieldTail, /*isVolatile=*/false,
                             AtomicOrdering::Unordered);

  // *tail++ = parent;
  B.CreateStore(Parent, Tail, /*isVolatile=*/false);
  Tail = B.CreateConstGEP1_32(Tail, 1);

  // This store has release ordering to ensure the store above
  // completes before it is published by incrementing tail.
  // w->tail = tail;
  StoreSTyField(B, DL, WorkerTy, Tail, W, WorkerFieldTail,
                /*isVolatile=*/false, AtomicOrdering::Release);

  B.CreateRetVoid();

  Fn->setLinkage(Function::InternalLinkage);
  Fn->setDoesNotThrow();
  Fn->addFnAttr(Attribute::InlineHint);

  return Fn;
}

/// Get or create a LLVM function for __cilk_sync.  Calls to this function are
/// always inlined, as it saves the current stack/frame pointer values. This
/// function must be marked as returns_twice to allow it to be inlined, since
/// the call to setjmp is marked returns_twice.
///
/// It is equivalent to the following C code:
///
/// void __cilk_sync(struct __cilkrts_stack_frame *sf) {
///   if (sf->flags & CILK_FRAME_UNSYNCHED) {
///     SAVE_FLOAT_STATE(*sf);
///     if (!CILK_SETJMP(sf->ctx))
///       __cilkrts_sync(sf);
///     // else if (sf->flags & CILK_FRAME_EXCEPTING)
///     //   __cilkrts_rethrow(sf);
///   }
/// }
///
/// With exceptions disabled in the compiler, the function
/// does not call __cilkrts_rethrow()
Function *CilkRABI::GetCilkSyncFn() {
  // Get or create the __cilk_sync function.
  LLVMContext &Ctx = M.getContext();
  Type *VoidTy = Type::getVoidTy(Ctx);
  PointerType *StackFramePtrTy = PointerType::getUnqual(StackFrameTy);
  Function *Fn = nullptr;
  if (GetOrCreateFunction(M, "__cilk_sync",
                          FunctionType::get(VoidTy, {StackFramePtrTy}, false),
                          Fn))
    return Fn;

  // Create the body of __cilk_sync.
  const DataLayout &DL = M.getDataLayout();

  Function::arg_iterator Args = Fn->arg_begin();
  Value *SF = &*Args;

  BasicBlock *Entry = BasicBlock::Create(Ctx, "cilk.sync.test", Fn);
  BasicBlock *SaveState = BasicBlock::Create(Ctx, "cilk.sync.savestate", Fn);
  BasicBlock *SyncCall = BasicBlock::Create(Ctx, "cilk.sync.runtimecall", Fn);
  // BasicBlock *Excepting = BasicBlock::Create(Ctx, "cilk.sync.excepting", Fn);
  // BasicBlock *Rethrow = BasicBlock::Create(Ctx, "cilk.sync.rethrow", Fn);
  BasicBlock *Exit = BasicBlock::Create(Ctx, "cilk.sync.end", Fn);

  // Entry
  {
    IRBuilder<> B(Entry);

    // JFC: I removed Acquire here.  The runtime has a fence in any path
    // between setting and reading the bit.  The compiler should know that
    // memory changes at the setjmp that precedes this test.
    // if (sf->flags & CILK_FRAME_UNSYNCHED)
    Value *Flags = LoadSTyField(B, DL, StackFrameTy, SF,
                                StackFrameFieldFlags, /*isVolatile=*/false,
                                AtomicOrdering::Unordered);
    Flags = B.CreateAnd(Flags,
                        ConstantInt::get(Flags->getType(),
                                         CILK_FRAME_UNSYNCHED));
    Value *Zero = ConstantInt::get(Flags->getType(), 0);
    Value *Unsynced = B.CreateICmpEQ(Flags, Zero);
    B.CreateCondBr(Unsynced, Exit, SaveState);
  }

  // SaveState
  {
    IRBuilder<> B(SaveState);

    // if (!CILK_SETJMP(sf.ctx))
    Value *C = EmitCilkSetJmp(B, SF);
    C = B.CreateICmpEQ(C, ConstantInt::get(C->getType(), 0));
    // B.CreateCondBr(C, SyncCall, Excepting);
    B.CreateCondBr(C, SyncCall, Exit);
  }

  // SyncCall
  {
    IRBuilder<> B(SyncCall);

    // __cilkrts_sync(&sf);
    B.CreateCall(CILKRTS_FUNC(sync), SF);
    B.CreateBr(Exit);
  }

  // // Excepting
  // {
  //   IRBuilder<> B(Excepting);
  //   if (Rethrow) {
  //     Value *Flags = LoadSTyField(B, DL, StackFrameTy, SF,
  //                                 StackFrameFieldFlags,
  //                                 /*isVolatile=*/false,
  //                                 AtomicOrdering::Acquire);
  //     Flags = B.CreateAnd(Flags,
  //                         ConstantInt::get(Flags->getType(),
  //                                          CILK_FRAME_EXCEPTING));
  //     Value *Zero = ConstantInt::get(Flags->getType(), 0);
  //     Value *CanExcept = B.CreateICmpEQ(Flags, Zero);
  //     B.CreateCondBr(CanExcept, Exit, Rethrow);
  //   } else {
  //     B.CreateBr(Exit);
  //   }
  // }

  // // Rethrow
  // if (Rethrow) {
  //   IRBuilder<> B(Rethrow);
  //   B.CreateCall(CILKRTS_FUNC(rethrow), SF)->setDoesNotReturn();
  //   B.CreateUnreachable();
  // }

  // Exit
  {
    IRBuilder<> B(Exit);

    B.CreateRetVoid();
  }

  Fn->setLinkage(Function::InternalLinkage);
  Fn->addFnAttr(Attribute::AlwaysInline);
  Fn->addFnAttr(Attribute::ReturnsTwice);

  return Fn;
}

/// Get or create a LLVM function for __cilk_pause_frame. Calls to this function
/// uRways inlined, as it saves the current stack/frame pointer values. This
/// function must be marked as returns_twice to allow it to be inlined, since
/// the call to setjmp is marked returns_twice.
///
/// It is equivalent to the following C code:
///
/// void __cilk_pause_frame(struct __cilkrts_stack_frame *sf) {
///   if (!CILK_SETJMP(sf->ctx))
///     __cilkrts_pause_frame(sf);
/// }
///
/// With exceptions disabled in the compiler, the function
/// does not call __cilkrts_rethrow()
Function *CilkRABI::GetCilkPauseFrameFn() {
  // Get or create the __cilk_sync function.
  LLVMContext &Ctx = M.getContext();
  Type *VoidTy = Type::getVoidTy(Ctx);
  PointerType *StackFramePtrTy = PointerType::getUnqual(StackFrameTy);
  PointerType *ExnPtrTy = Type::getInt8PtrTy(Ctx);
  Function *Fn = nullptr;
  if (GetOrCreateFunction(M, "__cilk_pause_frame",
                          FunctionType::get(VoidTy, {StackFramePtrTy, ExnPtrTy}, false),
                          Fn))
    return Fn;

  // Create the body of __cilk_pause_frame.
  Function::arg_iterator Args = Fn->arg_begin();
  Value *SF = &*Args;
  ++Args;
  Value *Exn = &*Args;

  BasicBlock *Entry = BasicBlock::Create(Ctx, "cilk.pause.frame.test", Fn);
  BasicBlock *PauseFrameCall = BasicBlock::Create(Ctx, "cilk.pause.frame.runtimecall", Fn);
  BasicBlock *Exit = BasicBlock::Create(Ctx, "cilk.pause.frame.end", Fn);

  // Entry
  {
    IRBuilder<> B(Entry);

    // if (!CILK_SETJMP(sf.ctx))
    Value *C = EmitCilkSetJmp(B, SF);
    C = B.CreateICmpEQ(C, ConstantInt::get(C->getType(), 0));
    B.CreateCondBr(C, PauseFrameCall, Exit);
  }

  // PauseFrameCall
  {
    IRBuilder<> B(PauseFrameCall);

    // __cilkrts_pause_frame(&sf, &exn);
    B.CreateCall(CILKRTS_FUNC(pause_frame), {SF, Exn});
    B.CreateBr(Exit);
    // TODO: should this be unreachable? We don't want to return from this sj...
    //B.CreateUnreachable();
  }
  // Exit
  {
    IRBuilder<> B(Exit);

    B.CreateRetVoid();
  }

  Fn->setLinkage(Function::InternalLinkage);
  Fn->addFnAttr(Attribute::AlwaysInline);
  Fn->addFnAttr(Attribute::ReturnsTwice);

  return Fn;
}


/// Get or create a LLVM function for __cilkrts_enter_frame.  It is equivalent
/// to the following C code:
///
/// void __cilkrts_enter_frame(struct __cilkrts_stack_frame *sf)
/// {
///     struct __cilkrts_worker *w = __cilkrts_get_tls_worker();
///     // if (w == 0) { /* slow path, rare */
///     //     w = __cilkrts_bind_thread_1();
///     //     sf->flags = CILK_FRAME_LAST | CILK_FRAME_VERSION;
///     // } else {
///         sf->flags = CILK_FRAME_VERSION;
///     // }
///     sf->call_parent = w->current_stack_frame;
///     sf->worker = w;
///     /* sf->except_data is only valid when CILK_FRAME_EXCEPTING is set */
///     w->current_stack_frame = sf;
/// }
Function *CilkRABI::Get__cilkrts_enter_frame() {
  // Get or create the __cilkrts_enter_frame function.
  LLVMContext &Ctx = M.getContext();
  Type *VoidTy = Type::getVoidTy(Ctx);
  PointerType *StackFramePtrTy = PointerType::getUnqual(StackFrameTy);
  Function *Fn = nullptr;
  if (GetOrCreateFunction(M, "__cilk_enter_frame",
                          FunctionType::get(VoidTy, {StackFramePtrTy}, false),
                          Fn))
    return Fn;

  // Create the body of __cilkrts_enter_frame.
  const DataLayout &DL = M.getDataLayout();

  Function::arg_iterator Args = Fn->arg_begin();
  Value *SF = &*Args;

  BasicBlock *Entry = BasicBlock::Create(Ctx, "entry", Fn);
  // BasicBlock *SlowPath = BasicBlock::Create(Ctx, "slowpath", Fn);
  BasicBlock *FastPath = BasicBlock::Create(Ctx, "fastpath", Fn);
  BasicBlock *Cont = BasicBlock::Create(Ctx, "cont", Fn);

  PointerType *WorkerPtrTy = PointerType::getUnqual(WorkerTy);
  StructType *SFTy = StackFrameTy;

  // Block  (Entry)
  CallInst *W = nullptr;
  {
    IRBuilder<> B(Entry);
    // struct __cilkrts_worker *w = __cilkrts_get_tls_worker();
    W = B.CreateCall(CILKRTS_FUNC(get_tls_worker));

    // // if (w == 0)
    // Value *Cond = B.CreateICmpEQ(W, ConstantPointerNull::get(WorkerPtrTy));
    // B.CreateCondBr(Cond, SlowPath, FastPath);
    B.CreateBr(FastPath);
  }
  // // Block  (SlowPath)
  // CallInst *Wslow = nullptr;
  // {
  //   IRBuilder<> B(SlowPath);
  //   // w = __cilkrts_bind_thread_1();
  //   Wslow = B.CreateCall(CILKRTS_FUNC(bind_thread_1));
  //   // sf->flags = CILK_FRAME_LAST | CILK_FRAME_VERSION;
  //   Type *Ty = SFTy->getElementType(StackFrameFieldFlags);
  //   StoreSTyField(B, DL, StackFrameTy,
  //                 ConstantInt::get(Ty, CILK_FRAME_LAST | CILK_FRAME_VERSION),
  //                 SF, StackFrameFieldFlags, /*isVolatile=*/false,
  //                 AtomicOrdering::Release);
  //   B.CreateBr(Cont);
  // }
  // Block  (FastPath)
  {
    IRBuilder<> B(FastPath);
    // sf->flags = CILK_FRAME_VERSION;
    Type *Ty = SFTy->getElementType(StackFrameFieldFlags);
    StoreSTyField(B, DL, StackFrameTy,
                  ConstantInt::get(Ty, FrameVersion << 24),
                  SF, StackFrameFieldFlags, /*isVolatile=*/false,
                  AtomicOrdering::Unordered);
    B.CreateBr(Cont);
  }
  // Block  (Cont)
  {
    IRBuilder<> B(Cont);
    // Value *Wfast = W;
    // PHINode *W  = B.CreatePHI(WorkerPtrTy, 2);
    // W->addIncoming(Wslow, SlowPath);
    // W->addIncoming(Wfast, FastPath);
    Value *Wkr = B.CreatePointerCast(W, WorkerPtrTy);
    // sf->call_parent = w->current_stack_frame;
    StoreSTyField(B, DL, StackFrameTy,
                  LoadSTyField(B, DL, WorkerTy, Wkr,
                               WorkerFieldFrame,
                               /*isVolatile=*/false,
                               AtomicOrdering::Unordered),
                  SF, StackFrameFieldParent, /*isVolatile=*/false,
                  AtomicOrdering::Unordered);
    // sf->worker = w;
    StoreSTyField(B, DL, StackFrameTy, Wkr, SF,
                  StackFrameFieldWorker, /*isVolatile=*/false,
                  AtomicOrdering::Unordered);
    // w->current_stack_frame = sf;
    StoreSTyField(B, DL, WorkerTy, SF, Wkr,
                  WorkerFieldFrame, /*isVolatile=*/false,
                  AtomicOrdering::Release);

    B.CreateRetVoid();
  }

  Fn->setLinkage(Function::InternalLinkage);
  Fn->setDoesNotThrow();
  Fn->addFnAttr(Attribute::InlineHint);

  return Fn;
}

/// Get or create a LLVM function for __cilkrts_enter_frame_fast.  It is
/// equivalent to the following C code:
///
/// void __cilkrts_enter_frame_fast(struct __cilkrts_stack_frame *sf)
/// {
///     struct __cilkrts_worker *w = __cilkrts_get_tls_worker();
///     sf->flags = CILK_FRAME_VERSION;
///     sf->call_parent = w->current_stack_frame;
///     sf->worker = w;
///     /* sf->except_data is only valid when CILK_FRAME_EXCEPTING is set */
///     w->current_stack_frame = sf;
/// }
Function *CilkRABI::Get__cilkrts_enter_frame_fast() {
  // Get or create the __cilkrts_enter_frame_fast function.
  LLVMContext &Ctx = M.getContext();
  Type *VoidTy = Type::getVoidTy(Ctx);
  PointerType *StackFramePtrTy = PointerType::getUnqual(StackFrameTy);
  Function *Fn = nullptr;
  if (GetOrCreateFunction(M, "__cilkrts_enter_frame_fast",
                          FunctionType::get(VoidTy, {StackFramePtrTy}, false),
                          Fn))
    return Fn;

  // Create the body of __cilkrts_enter_frame_fast.
  const DataLayout &DL = M.getDataLayout();

  Function::arg_iterator Args = Fn->arg_begin();
  Value *SF = &*Args;

  BasicBlock *Entry = BasicBlock::Create(Ctx, "entry", Fn);

  IRBuilder<> B(Entry);
  Value *W;

  // struct __cilkrts_worker *w = __cilkrts_get_tls_worker();
  // if (fastCilk)
  //   W = B.CreateCall(CILKRTS_FUNC(get_tls_worker_fast));
  // else
    W = B.CreateCall(CILKRTS_FUNC(get_tls_worker));

  StructType *SFTy = StackFrameTy;
  Type *Ty = SFTy->getElementType(StackFrameFieldFlags);

  // sf->flags = CILK_FRAME_VERSION;
  StoreSTyField(B, DL, StackFrameTy,
                ConstantInt::get(Ty, FrameVersion << 24),
                SF, StackFrameFieldFlags, /*isVolatile=*/false,
                AtomicOrdering::Unordered);
  // sf->call_parent = w->current_stack_frame;
  StoreSTyField(B, DL, StackFrameTy,
                LoadSTyField(B, DL, WorkerTy, W,
                             WorkerFieldFrame,
                             /*isVolatile=*/false,
                             AtomicOrdering::Unordered),
                SF, StackFrameFieldParent, /*isVolatile=*/false,
                AtomicOrdering::Unordered);
  // sf->worker = w;
  StoreSTyField(B, DL, StackFrameTy, W, SF, StackFrameFieldWorker,
                /*isVolatile=*/false, AtomicOrdering::Unordered);
  // w->current_stack_frame = sf;
  StoreSTyField(B, DL, WorkerTy, SF, W, WorkerFieldFrame, /*isVolatile=*/false,
                AtomicOrdering::Release);

  B.CreateRetVoid();

  Fn->setLinkage(Function::InternalLinkage);
  Fn->setDoesNotThrow();
  Fn->addFnAttr(Attribute::InlineHint);

  return Fn;
}

/// Get or create a LLVM function for __cilk_parent_epilogue.  It is equivalent
/// to the following C code:
///
/// void __cilk_parent_epilogue(__cilkrts_stack_frame *sf) {
///   __cilkrts_pop_frame(sf);
///   if (sf->flags != CILK_FRAME_VERSION)
///     __cilkrts_leave_frame(sf);
/// }
Function *CilkRABI::GetCilkParentEpilogueFn() {
  // Get or create the __cilk_parent_epilogue function.
  LLVMContext &Ctx = M.getContext();
  Type *VoidTy = Type::getVoidTy(Ctx);
  PointerType *StackFramePtrTy = PointerType::getUnqual(StackFrameTy);
  Function *Fn = nullptr;
  if (GetOrCreateFunction(M, "__cilk_parent_epilogue",
                          FunctionType::get(VoidTy, {StackFramePtrTy}, false),
                          Fn))
    return Fn;

  // Create the body of __cilk_parent_epilogue.
  const DataLayout &DL = M.getDataLayout();

  Function::arg_iterator Args = Fn->arg_begin();
  Value *SF = &*Args;

  BasicBlock *Entry = BasicBlock::Create(Ctx, "entry", Fn),
    *B1 = BasicBlock::Create(Ctx, "body", Fn),
    *Exit  = BasicBlock::Create(Ctx, "exit", Fn);

  // Entry
  {
    IRBuilder<> B(Entry);

    // __cilkrts_pop_frame(sf)
    B.CreateCall(CILKRTS_FUNC(pop_frame), SF);

    // JFC: I removed AtomicOrdering::Acquire here.  If flags have been
    // changed at least one change was in this function.
    // if (sf->flags != CILK_FRAME_VERSION)
    Value *Flags = LoadSTyField(B, DL, StackFrameTy, SF,
                                StackFrameFieldFlags, /*isVolatile=*/false,
                                AtomicOrdering::Unordered);
    Value *Cond = B.CreateICmpNE(
        Flags, ConstantInt::get(Flags->getType(), FrameVersion << 24));
    B.CreateCondBr(Cond, B1, Exit);
  }

  // B1
  {
    IRBuilder<> B(B1);

    // __cilkrts_leave_frame(sf);
    B.CreateCall(CILKRTS_FUNC(leave_frame), SF);
    B.CreateBr(Exit);
  }

  // Exit
  {
    IRBuilder<> B(Exit);
    B.CreateRetVoid();
  }

  Fn->setLinkage(Function::InternalLinkage);
  Fn->setDoesNotThrow();
  Fn->addFnAttr(Attribute::InlineHint);

  return Fn;
}

static const StringRef stack_frame_name = "__cilkrts_sf";

/// Create the __cilkrts_stack_frame for the spawning function.
AllocaInst *CilkRABI::CreateStackFrame(Function &F) {
  const DataLayout &DL = F.getParent()->getDataLayout();
  Type *SFTy = StackFrameTy;

  IRBuilder<> B(&*F.getEntryBlock().getFirstInsertionPt());
  AllocaInst *SF = B.CreateAlloca(SFTy, DL.getAllocaAddrSpace(),
                                  /*ArraySize*/nullptr,
                                  /*Name*/stack_frame_name);
  SF->setAlignment(8);

  return SF;
}

Value* CilkRABI::GetOrInitCilkStackFrame(Function &F, bool Helper = true) {
  if (DetachCtxToStackFrame.count(&F))
    return DetachCtxToStackFrame[&F];

  AllocaInst *SF = CreateStackFrame(F);
  DetachCtxToStackFrame[&F] = SF;
  BasicBlock::iterator InsertPt = ++SF->getIterator();
  IRBuilder<> IRB(&(F.getEntryBlock()), InsertPt);

  Value *Args[1] = { SF };
  if (Helper)
    IRB.CreateCall(CILKRTS_FUNC(enter_frame_fast), Args);
  else
    IRB.CreateCall(CILKRTS_FUNC(enter_frame), Args);

  EscapeEnumerator EE(F, "cilkabi_epilogue", false);
  while (IRBuilder<> *AtExit = EE.Next()) {
    if (isa<ReturnInst>(AtExit->GetInsertPoint()))
      AtExit->CreateCall(GetCilkParentEpilogueFn(), Args, "");
  }
  return SF;
}

bool CilkRABI::makeFunctionDetachable(Function &Extracted,
                                      Instruction *DetachPt,
                                      Instruction *TaskFrameCreate) {
  /*
    __cilkrts_stack_frame sf;
    __cilkrts_enter_frame_fast(&sf);
    __cilkrts_detach();
    *x = f(y);
  */

  // const DataLayout& DL = M->getDataLayout();
  AllocaInst *SF = CreateStackFrame(Extracted);
  DetachCtxToStackFrame[&Extracted] = SF;
  assert(SF && "No Cilk stack frame for Cilk function.");
  Value *Args[1] = { SF };

  // Scan function to see if it detaches.
  LLVM_DEBUG({
      bool SimpleHelper = !canDetach(&Extracted);
      if (!SimpleHelper)
        dbgs() << "NOTE: Detachable helper function itself detaches.\n";
    });

  BasicBlock::iterator InsertPt = ++SF->getIterator();
  IRBuilder<> IRB(&(Extracted.getEntryBlock()), InsertPt);
  if (TaskFrameCreate)
    IRB.SetInsertPoint(TaskFrameCreate);

  IRB.CreateCall(CILKRTS_FUNC(enter_frame_fast), Args);

  // Call __cilkrts_detach
  {
    if (DetachPt)
      IRB.SetInsertPoint(DetachPt);
    IRB.CreateCall(CILKRTS_FUNC(detach), Args);
  }

  // Add eh cleanup that returns control to the runtime
  EscapeEnumerator EE(Extracted, "cilkrabi_cleanup", true);
  while (IRBuilder<> *Builder = EE.Next()) {
    // If throwing an exception, store the exception object and selector value
    // in fiber local storage, call setjmp, and call pause_frame.
    if (ResumeInst *RI = dyn_cast<ResumeInst>(Builder->GetInsertPoint())) {
      Value *Exn = Builder->CreateExtractValue(RI->getValue(),
                                               {0});
      // Return to runtime
      Builder->CreateCall(CILKRTS_FUNC(pop_frame), SF);
      // inlined
      Builder->CreateCall(GetCilkPauseFrameFn(), {SF, Exn});
    } else {
      // Return to runtime
      Builder->CreateCall(CILKRTS_FUNC(pop_frame), SF);
      Builder->CreateCall(CILKRTS_FUNC(leave_frame), SF);
    }
  }

  // NOTE(grace): This currently doesn't do anything anyways b/c
  //              CatchExceptions == false
  //EscapeEnumerator EE(Extracted, "cilkrabi_epilogue", false);
  //while (IRBuilder<> *AtExit = EE.Next()) {
  //  if (isa<ReturnInst>(AtExit->GetInsertPoint()))
  //    AtExit->CreateCall(GetCilkParentEpilogueFn(), Args, "");
  //  else if (ResumeInst *RI = dyn_cast<ResumeInst>(AtExit->GetInsertPoint())) {
      // TODO: Handle exceptions.
      // /*
      //   sf.flags = sf.flags | CILK_FRAME_EXCEPTING;
      //   sf.except_data = Exn;
      // */
<<<<<<< HEAD
      //IRBuilder<> B(RI);
      //Value *Exn = AtExit->CreateExtractValue(RI->getValue(),
      //                                        ArrayRef<unsigned>(0));
      //Value *Flags = LoadSTyField(*AtExit, DL, StackFrameTy, SF,
      //                            StackFrameFields::flags,
      //                            /*isVolatile=*/false,
      //                            AtomicOrdering::Acquire);
      //Flags = AtExit->CreateOr(Flags,
      //                         ConstantInt::get(Flags->getType(),
      //                                          CILK_FRAME_EXCEPTING));
      //StoreSTyField(*AtExit, DL, StackFrameTy, Flags, SF,
      //              StackFrameFields::flags, /*isVolatile=*/false,
      //              AtomicOrdering::Release);
      //StoreSTyField(*AtExit, DL, StackFrameTy, Exn, SF,
      //              StackFrameFields::except_data, /*isVolatile=*/false,
      //              AtomicOrdering::Release);
=======
      // IRBuilder<> B(RI);
      // Value *Exn = AtExit->CreateExtractValue(RI->getValue(),
      //                                         ArrayRef<unsigned>(0));
      // Value *Flags = LoadSTyField(*AtExit, DL, StackFrameTy, SF,
      //                             StackFrameFieldFlags,
      //                             /*isVolatile=*/false,
      //                             AtomicOrdering::Acquire);
      // Flags = AtExit->CreateOr(Flags,
      //                          ConstantInt::get(Flags->getType(),
      //                                           CILK_FRAME_EXCEPTING));
      // StoreSTyField(*AtExit, DL, StackFrameTy, Flags, SF,
      //               StackFrameFieldFlags, /*isVolatile=*/false,
      //               AtomicOrdering::Release);
      // StoreSTyField(*AtExit, DL, StackFrameTy, Exn, SF,
      //               StackFrameFields::except_data, /*isVolatile=*/false,
      //               AtomicOrdering::Release);
>>>>>>> 60a6a3db
      /*
        __cilkrts_pop_frame(&sf);
        if (sf->flags)
          __cilkrts_leave_frame(&sf);
      */
  //    AtExit->CreateCall(GetCilkParentEpilogueFn(), Args, "");
  //  }
  //}

  return true;
}

/// Lower a call to get the grainsize of this Tapir loop.
///
/// The grainsize is computed by the following equation:
///
///     Grainsize = min(2048, ceil(Limit / (8 * workers)))
///
/// This computation is inserted into the preheader of the loop.
Value *CilkRABI::lowerGrainsizeCall(CallInst *GrainsizeCall) {
  Value *Limit = GrainsizeCall->getArgOperand(0);
  IRBuilder<> Builder(GrainsizeCall);

  // Get 8 * workers
  Value *Workers = Builder.CreateCall(CILKRTS_FUNC(get_nworkers));
  Value *WorkersX8 = Builder.CreateIntCast(
      Builder.CreateMul(Workers, ConstantInt::get(Workers->getType(), 8)),
      Limit->getType(), false);
  // Compute ceil(limit / 8 * workers) =
  //           (limit + 8 * workers - 1) / (8 * workers)
  Value *SmallLoopVal =
    Builder.CreateUDiv(Builder.CreateSub(Builder.CreateAdd(Limit, WorkersX8),
                                         ConstantInt::get(Limit->getType(), 1)),
                       WorkersX8);
  // Compute min
  Value *LargeLoopVal = ConstantInt::get(Limit->getType(), 2048);
  Value *Cmp = Builder.CreateICmpULT(LargeLoopVal, SmallLoopVal);
  Value *Grainsize = Builder.CreateSelect(Cmp, LargeLoopVal, SmallLoopVal);

  // Replace uses of grainsize intrinsic call with this grainsize value.
  GrainsizeCall->replaceAllUsesWith(Grainsize);
  return Grainsize;
}

void CilkRABI::lowerSync(SyncInst &SI) {
  Function &Fn = *(SI.getParent()->getParent());

  Value *SF = GetOrInitCilkStackFrame(Fn, /*Helper*/false);
  Value *Args[] = { SF };
  assert(Args[0] && "sync used in function without frame!");
  CallInst *CI = CallInst::Create(GetCilkSyncFn(), Args, "",
                                  /*insert before*/&SI);
  CI->setDebugLoc(SI.getDebugLoc());
  BasicBlock *Succ = SI.getSuccessor(0);
  SI.eraseFromParent();
  BranchInst::Create(Succ, CI->getParent());
  // Mark this function as stealable.
  Fn.addFnAttr(Attribute::Stealable);
}

void CilkRABI::processOutlinedTask(Function &F, Instruction *DetachPt,
                                   Instruction *TaskFrameCreate) {
  makeFunctionDetachable(F, DetachPt, TaskFrameCreate);
}

void CilkRABI::processSpawner(Function &F) {
  GetOrInitCilkStackFrame(F, /*Helper=*/false);

  // Use the Cilk personality function.
  FunctionType *FTy = M.getFunction("__gxx_personality_v0")->getFunctionType();
  Function *Personality = cast<Function>(M.getOrInsertFunction(
                                            "__cilk_personality_v0",
                                            FTy).getCallee());
  F.setPersonalityFn(Personality);

  // Mark this function as stealable.
  F.addFnAttr(Attribute::Stealable);
}

void CilkRABI::processSubTaskCall(TaskOutlineInfo &TOI, DominatorTree &DT) {
  Instruction *ReplStart = TOI.ReplStart;
  Instruction *ReplCall = TOI.ReplCall;

  Function &F = *ReplCall->getParent()->getParent();
  Value *SF = DetachCtxToStackFrame[&F];
  assert(SF && "No frame found for spawning task");

  // Split the basic block containing the detach replacement just before the
  // start of the detach-replacement instructions.
  BasicBlock *DetBlock = ReplStart->getParent();
  BasicBlock *CallBlock = SplitBlock(DetBlock, ReplStart, &DT);

  // Emit a Cilk setjmp at the end of the block preceding the split-off detach
  // replacement.
  Instruction *SetJmpPt = DetBlock->getTerminator();
  IRBuilder<> B(SetJmpPt);
  Value *SetJmpRes = EmitCilkSetJmp(B, SF);

  // Get the ordinary continuation of the detach.
  BasicBlock *CallCont;
  if (InvokeInst *II = dyn_cast<InvokeInst>(ReplCall))
    CallCont = II->getNormalDest();
  else // isa<CallInst>(CallSite)
    CallCont = CallBlock->getSingleSuccessor();

  // Insert a conditional branch, based on the result of the setjmp, to either
  // the detach replacement or the continuation.
  SetJmpRes = B.CreateICmpEQ(SetJmpRes,
                             ConstantInt::get(SetJmpRes->getType(), 0));
  B.CreateCondBr(SetJmpRes, CallBlock, CallCont);
  SetJmpPt->eraseFromParent();
}

// Helper function to inline calls to compiler-generated Cilk Plus runtime
// functions when possible.  This inlining is necessary to properly implement
// some Cilk runtime "calls," such as __cilkrts_detach().
static inline void inlineCilkFunctions(Function &F) {
  bool Changed;
  do {
    Changed = false;
    for (Instruction &I : instructions(F))
      if (CallInst *Call = dyn_cast<CallInst>(&I))
        if (Function *Fn = Call->getCalledFunction())
          if (Fn->getName().startswith("__cilk")) {
            InlineFunctionInfo IFI;
            if (InlineFunction(Call, IFI)) {
              if (Fn->hasNUses(0))
                Fn->eraseFromParent();
              Changed = true;
              break;
            }
          }
  } while (Changed);

  if (verifyFunction(F, &errs()))
    llvm_unreachable("Tapir->CilkABI lowering produced bad IR!");
}

void CilkRABI::preProcessFunction(Function &F, TaskInfo &TI,
                                  bool OutliningTapirLoops) {
  if (OutliningTapirLoops)
    // Don't do any preprocessing when outlining Tapir loops.
    return;

  if (F.getName() == "main")
    F.setName("cilk_main");
}

void CilkRABI::postProcessFunction(Function &F, bool OutliningTapirLoops) {
  if (OutliningTapirLoops)
    // Don't do any postprocessing when outlining Tapir loops.
    return;

  inlineCilkFunctions(F);
}

void CilkRABI::postProcessHelper(Function &F) {
  inlineCilkFunctions(F);
}

LoopOutlineProcessor *CilkRABI::getLoopOutlineProcessor(
    const TapirLoopInfo *TL) const {
  if (UseRuntimeCilkFor)
    return new RuntimeCilkFor(M);
  return nullptr;
}<|MERGE_RESOLUTION|>--- conflicted
+++ resolved
@@ -1082,24 +1082,6 @@
       //   sf.flags = sf.flags | CILK_FRAME_EXCEPTING;
       //   sf.except_data = Exn;
       // */
-<<<<<<< HEAD
-      //IRBuilder<> B(RI);
-      //Value *Exn = AtExit->CreateExtractValue(RI->getValue(),
-      //                                        ArrayRef<unsigned>(0));
-      //Value *Flags = LoadSTyField(*AtExit, DL, StackFrameTy, SF,
-      //                            StackFrameFields::flags,
-      //                            /*isVolatile=*/false,
-      //                            AtomicOrdering::Acquire);
-      //Flags = AtExit->CreateOr(Flags,
-      //                         ConstantInt::get(Flags->getType(),
-      //                                          CILK_FRAME_EXCEPTING));
-      //StoreSTyField(*AtExit, DL, StackFrameTy, Flags, SF,
-      //              StackFrameFields::flags, /*isVolatile=*/false,
-      //              AtomicOrdering::Release);
-      //StoreSTyField(*AtExit, DL, StackFrameTy, Exn, SF,
-      //              StackFrameFields::except_data, /*isVolatile=*/false,
-      //              AtomicOrdering::Release);
-=======
       // IRBuilder<> B(RI);
       // Value *Exn = AtExit->CreateExtractValue(RI->getValue(),
       //                                         ArrayRef<unsigned>(0));
@@ -1116,7 +1098,6 @@
       // StoreSTyField(*AtExit, DL, StackFrameTy, Exn, SF,
       //               StackFrameFields::except_data, /*isVolatile=*/false,
       //               AtomicOrdering::Release);
->>>>>>> 60a6a3db
       /*
         __cilkrts_pop_frame(&sf);
         if (sf->flags)
