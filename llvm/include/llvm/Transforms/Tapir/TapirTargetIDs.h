--- conflicted
+++ resolved
@@ -16,15 +16,6 @@
 namespace llvm {
 
 enum class TapirTargetID {
-<<<<<<< HEAD
-  None,    // Perform no lowering
-  Serial,  // FIXME: Make this option useful.  Perhaps only outline tasks?
-  Cilk,    // Lower to the Cilk Plus ABI
-  OpenMP,  // Lower to OpenMP
-  CilkR,   // Lower to the CilkR ABI
-  Cheetah, // Lower to the Cheetah ABI
-  OpenCilk,
-=======
   None,     // Perform no lowering
   Serial,   // Lower to serial projection
   Cheetah,  // Lower to the Cheetah ABI
@@ -33,7 +24,7 @@
   Cuda,     // Lower to Cuda ABI
   OpenMP,   // Lower to OpenMP
   Qthreads, // Lower to Qthreads
->>>>>>> 16499f42
+  OpenCilk,
   Last_TapirTargetID
 };
 
