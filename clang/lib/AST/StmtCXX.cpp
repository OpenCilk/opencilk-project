//===--- StmtCXX.cpp - Classes for representing C++ statements ------------===//
//
// Part of the LLVM Project, under the Apache License v2.0 with LLVM Exceptions.
// See https://llvm.org/LICENSE.txt for license information.
// SPDX-License-Identifier: Apache-2.0 WITH LLVM-exception
//
//===----------------------------------------------------------------------===//
//
// This file implements the subclesses of Stmt class declared in StmtCXX.h
//
//===----------------------------------------------------------------------===//

#include "clang/AST/StmtCXX.h"
#include "clang/AST/Stmt.h"
#include "clang/AST/StmtCilk.h"
#include "clang/AST/ASTContext.h"

using namespace clang;

QualType CXXCatchStmt::getCaughtType() const {
  if (ExceptionDecl)
    return ExceptionDecl->getType();
  return QualType();
}

CXXTryStmt *CXXTryStmt::Create(const ASTContext &C, SourceLocation tryLoc,
                               Stmt *tryBlock, ArrayRef<Stmt *> handlers) {
  const size_t Size = totalSizeToAlloc<Stmt *>(handlers.size() + 1);
  void *Mem = C.Allocate(Size, alignof(CXXTryStmt));
  return new (Mem) CXXTryStmt(tryLoc, tryBlock, handlers);
}

CXXTryStmt *CXXTryStmt::Create(const ASTContext &C, EmptyShell Empty,
                               unsigned numHandlers) {
  const size_t Size = totalSizeToAlloc<Stmt *>(numHandlers + 1);
  void *Mem = C.Allocate(Size, alignof(CXXTryStmt));
  return new (Mem) CXXTryStmt(Empty, numHandlers);
}

CXXTryStmt::CXXTryStmt(SourceLocation tryLoc, Stmt *tryBlock,
                       ArrayRef<Stmt *> handlers)
    : Stmt(CXXTryStmtClass), TryLoc(tryLoc), NumHandlers(handlers.size()) {
  Stmt **Stmts = getStmts();
  Stmts[0] = tryBlock;
  std::copy(handlers.begin(), handlers.end(), Stmts + 1);
}

CXXForRangeStmt::CXXForRangeStmt(Stmt *Init, DeclStmt *Range,
                                 DeclStmt *BeginStmt, DeclStmt *EndStmt,
                                 Expr *Cond, Expr *Inc, DeclStmt *LoopVar,
                                 Stmt *Body, SourceLocation FL,
                                 SourceLocation CAL, SourceLocation CL,
                                 SourceLocation RPL)
    : Stmt(CXXForRangeStmtClass), ForLoc(FL), CoawaitLoc(CAL), ColonLoc(CL),
      RParenLoc(RPL) {
  SubExprs[INIT] = Init;
  SubExprs[RANGE] = Range;
  SubExprs[BEGINSTMT] = BeginStmt;
  SubExprs[ENDSTMT] = EndStmt;
  SubExprs[COND] = Cond;
  SubExprs[INC] = Inc;
  SubExprs[LOOPVAR] = LoopVar;
  SubExprs[BODY] = Body;
}

Expr *CXXForRangeStmt::getRangeInit() {
  DeclStmt *RangeStmt = getRangeStmt();
  VarDecl *RangeDecl = dyn_cast_or_null<VarDecl>(RangeStmt->getSingleDecl());
  assert(RangeDecl && "for-range should have a single var decl");
  return RangeDecl->getInit();
}

const Expr *CXXForRangeStmt::getRangeInit() const {
  return const_cast<CXXForRangeStmt *>(this)->getRangeInit();
}

VarDecl *CXXForRangeStmt::getLoopVariable() {
  Decl *LV = cast<DeclStmt>(getLoopVarStmt())->getSingleDecl();
  assert(LV && "No loop variable in CXXForRangeStmt");
  return cast<VarDecl>(LV);
}

const VarDecl *CXXForRangeStmt::getLoopVariable() const {
  return const_cast<CXXForRangeStmt *>(this)->getLoopVariable();
}

CoroutineBodyStmt *CoroutineBodyStmt::Create(
    const ASTContext &C, CoroutineBodyStmt::CtorArgs const &Args) {
  std::size_t Size = totalSizeToAlloc<Stmt *>(
      CoroutineBodyStmt::FirstParamMove + Args.ParamMoves.size());

  void *Mem = C.Allocate(Size, alignof(CoroutineBodyStmt));
  return new (Mem) CoroutineBodyStmt(Args);
}

CoroutineBodyStmt *CoroutineBodyStmt::Create(const ASTContext &C, EmptyShell,
                                             unsigned NumParams) {
  std::size_t Size = totalSizeToAlloc<Stmt *>(
      CoroutineBodyStmt::FirstParamMove + NumParams);

  void *Mem = C.Allocate(Size, alignof(CoroutineBodyStmt));
  auto *Result = new (Mem) CoroutineBodyStmt(CtorArgs());
  Result->NumParams = NumParams;
  auto *ParamBegin = Result->getStoredStmts() + SubStmt::FirstParamMove;
  std::uninitialized_fill(ParamBegin, ParamBegin + NumParams,
                          static_cast<Stmt *>(nullptr));
  return Result;
}

CoroutineBodyStmt::CoroutineBodyStmt(CoroutineBodyStmt::CtorArgs const &Args)
    : Stmt(CoroutineBodyStmtClass), NumParams(Args.ParamMoves.size()) {
  Stmt **SubStmts = getStoredStmts();
  SubStmts[CoroutineBodyStmt::Body] = Args.Body;
  SubStmts[CoroutineBodyStmt::Promise] = Args.Promise;
  SubStmts[CoroutineBodyStmt::InitSuspend] = Args.InitialSuspend;
  SubStmts[CoroutineBodyStmt::FinalSuspend] = Args.FinalSuspend;
  SubStmts[CoroutineBodyStmt::OnException] = Args.OnException;
  SubStmts[CoroutineBodyStmt::OnFallthrough] = Args.OnFallthrough;
  SubStmts[CoroutineBodyStmt::Allocate] = Args.Allocate;
  SubStmts[CoroutineBodyStmt::Deallocate] = Args.Deallocate;
  SubStmts[CoroutineBodyStmt::ReturnValue] = Args.ReturnValue;
  SubStmts[CoroutineBodyStmt::ResultDecl] = Args.ResultDecl;
  SubStmts[CoroutineBodyStmt::ReturnStmt] = Args.ReturnStmt;
  SubStmts[CoroutineBodyStmt::ReturnStmtOnAllocFailure] =
      Args.ReturnStmtOnAllocFailure;
  std::copy(Args.ParamMoves.begin(), Args.ParamMoves.end(),
            const_cast<Stmt **>(getParamMoves().data()));
}

<<<<<<< HEAD
CilkForRangeStmt::CilkForRangeStmt(const ASTContext &C, CXXForRangeStmt *ForRange,
                                   VarDecl *LoopIndex, DeclStmt *Limit, Expr *Cond, Expr *Inc, DeclStmt *LoopIndexStmt)
  : Stmt(CilkForRangeStmtClass)
{
=======
/// Constructor for the CilkForRangeStmt
CilkForRangeStmt::CilkForRangeStmt(const ASTContext &C,
                                   CXXForRangeStmt *ForRange,
                                   VarDecl *LoopIndex, DeclStmt *Limit,
                                   Expr *Cond, Expr *Inc,
                                   DeclStmt *LoopIndexStmt)
    : Stmt(CilkForRangeStmtClass) {
>>>>>>> bac71a38
  SubExprs[FORRANGE] = ForRange;
  setLoopIndex(C, LoopIndex);
  SubExprs[COND] = Cond;
  SubExprs[INC] = Inc;
  SubExprs[LOOPINDEXSTMT] = LoopIndexStmt;
  SubExprs[LIMIT] = Limit;
}

/// Gets the LOOPINDEX as a VarDecl.
/// LOOPINDEX is stored as a DeclStmt for the purpose of clean manipulation.
VarDecl *CilkForRangeStmt::getLoopIndex() const {
  if (!SubExprs[LOOPINDEX])
    return nullptr;

  DeclStmt *DS = cast<DeclStmt>(SubExprs[LOOPINDEX]);
  return cast<VarDecl>(DS->getSingleDecl());
}

void CilkForRangeStmt::setLoopIndex(const ASTContext &C, VarDecl *V) {
  if (!V) {
    SubExprs[LOOPINDEX] = nullptr;
    return;
  }

  SourceRange VarRange = V->getSourceRange();
  SubExprs[LOOPINDEX] =
      new (C) DeclStmt(DeclGroupRef(V), VarRange.getBegin(), VarRange.getEnd());
}

/// returns the FORRANGE stmt embedded in the CilkForRange. (May be null.)
CXXForRangeStmt *CilkForRangeStmt::getCXXForRangeStmt() const {
  return cast_or_null<CXXForRangeStmt>(SubExprs[FORRANGE]);
}

SourceLocation CilkForRangeStmt::getBeginLoc() const {
  return getCXXForRangeStmt()->getBeginLoc();
}

SourceLocation CilkForRangeStmt::getEndLoc() const {
  return getCXXForRangeStmt()->getEndLoc();
}<|MERGE_RESOLUTION|>--- conflicted
+++ resolved
@@ -127,12 +127,6 @@
             const_cast<Stmt **>(getParamMoves().data()));
 }
 
-<<<<<<< HEAD
-CilkForRangeStmt::CilkForRangeStmt(const ASTContext &C, CXXForRangeStmt *ForRange,
-                                   VarDecl *LoopIndex, DeclStmt *Limit, Expr *Cond, Expr *Inc, DeclStmt *LoopIndexStmt)
-  : Stmt(CilkForRangeStmtClass)
-{
-=======
 /// Constructor for the CilkForRangeStmt
 CilkForRangeStmt::CilkForRangeStmt(const ASTContext &C,
                                    CXXForRangeStmt *ForRange,
@@ -140,7 +134,6 @@
                                    Expr *Cond, Expr *Inc,
                                    DeclStmt *LoopIndexStmt)
     : Stmt(CilkForRangeStmtClass) {
->>>>>>> bac71a38
   SubExprs[FORRANGE] = ForRange;
   setLoopIndex(C, LoopIndex);
   SubExprs[COND] = Cond;
