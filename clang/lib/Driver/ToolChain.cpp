//===- ToolChain.cpp - Collections of tools for one platform --------------===//
//
// Part of the LLVM Project, under the Apache License v2.0 with LLVM Exceptions.
// See https://llvm.org/LICENSE.txt for license information.
// SPDX-License-Identifier: Apache-2.0 WITH LLVM-exception
//
//===----------------------------------------------------------------------===//

#include "clang/Driver/ToolChain.h"
#include "InputInfo.h"
#include "ToolChains/Arch/ARM.h"
#include "ToolChains/Clang.h"
#include "clang/Basic/ObjCRuntime.h"
#include "clang/Basic/Sanitizers.h"
#include "clang/Config/config.h"
#include "clang/Driver/Action.h"
#include "clang/Driver/Driver.h"
#include "clang/Driver/DriverDiagnostic.h"
#include "clang/Driver/Job.h"
#include "clang/Driver/Options.h"
#include "clang/Driver/SanitizerArgs.h"
#include "clang/Driver/Tapir.h"
#include "clang/Driver/XRayArgs.h"
#include "llvm/ADT/STLExtras.h"
#include "llvm/ADT/SmallString.h"
#include "llvm/ADT/StringRef.h"
#include "llvm/ADT/Triple.h"
#include "llvm/ADT/Twine.h"
#include "llvm/Config/llvm-config.h"
#include "llvm/MC/MCTargetOptions.h"
#include "llvm/Option/Arg.h"
#include "llvm/Option/ArgList.h"
#include "llvm/Option/OptTable.h"
#include "llvm/Option/Option.h"
#include "llvm/Support/ErrorHandling.h"
#include "llvm/Support/FileSystem.h"
#include "llvm/Support/Path.h"
#include "llvm/Support/TargetParser.h"
#include "llvm/Support/TargetRegistry.h"
#include "llvm/Support/VersionTuple.h"
#include "llvm/Support/VirtualFileSystem.h"
#include <cassert>
#include <cstddef>
#include <cstring>
#include <string>

using namespace clang;
using namespace driver;
using namespace tools;
using namespace llvm;
using namespace llvm::opt;

static llvm::opt::Arg *GetRTTIArgument(const ArgList &Args) {
  return Args.getLastArg(options::OPT_mkernel, options::OPT_fapple_kext,
                         options::OPT_fno_rtti, options::OPT_frtti);
}

static ToolChain::RTTIMode CalculateRTTIMode(const ArgList &Args,
                                             const llvm::Triple &Triple,
                                             const Arg *CachedRTTIArg) {
  // Explicit rtti/no-rtti args
  if (CachedRTTIArg) {
    if (CachedRTTIArg->getOption().matches(options::OPT_frtti))
      return ToolChain::RM_Enabled;
    else
      return ToolChain::RM_Disabled;
  }

  // -frtti is default, except for the PS4 CPU.
  return (Triple.isPS4CPU()) ? ToolChain::RM_Disabled : ToolChain::RM_Enabled;
}

ToolChain::ToolChain(const Driver &D, const llvm::Triple &T,
                     const ArgList &Args)
    : D(D), Triple(T), Args(Args), CachedRTTIArg(GetRTTIArgument(Args)),
      CachedRTTIMode(CalculateRTTIMode(Args, Triple, CachedRTTIArg)) {
  if (D.CCCIsCXX()) {
    if (auto CXXStdlibPath = getCXXStdlibPath())
      getFilePaths().push_back(*CXXStdlibPath);
  }

  if (auto RuntimePath = getRuntimePath())
    getLibraryPaths().push_back(*RuntimePath);

  std::string CandidateLibPath = getArchSpecificLibPath();
  if (getVFS().exists(CandidateLibPath))
    getFilePaths().push_back(CandidateLibPath);
}

void ToolChain::setTripleEnvironment(llvm::Triple::EnvironmentType Env) {
  Triple.setEnvironment(Env);
  if (EffectiveTriple != llvm::Triple())
    EffectiveTriple.setEnvironment(Env);
}

ToolChain::~ToolChain() = default;

llvm::vfs::FileSystem &ToolChain::getVFS() const {
  return getDriver().getVFS();
}

bool ToolChain::useIntegratedAs() const {
  return Args.hasFlag(options::OPT_fintegrated_as,
                      options::OPT_fno_integrated_as,
                      IsIntegratedAssemblerDefault());
}

bool ToolChain::useRelaxRelocations() const {
  return ENABLE_X86_RELAX_RELOCATIONS;
}

bool ToolChain::isNoExecStackDefault() const {
    return false;
}

const SanitizerArgs& ToolChain::getSanitizerArgs() const {
  if (!SanitizerArguments.get())
    SanitizerArguments.reset(new SanitizerArgs(*this, Args));
  return *SanitizerArguments.get();
}

const XRayArgs& ToolChain::getXRayArgs() const {
  if (!XRayArguments.get())
    XRayArguments.reset(new XRayArgs(*this, Args));
  return *XRayArguments.get();
}

namespace {

struct DriverSuffix {
  const char *Suffix;
  const char *ModeFlag;
};

} // namespace

static const DriverSuffix *FindDriverSuffix(StringRef ProgName, size_t &Pos) {
  // A list of known driver suffixes. Suffixes are compared against the
  // program name in order. If there is a match, the frontend type is updated as
  // necessary by applying the ModeFlag.
  static const DriverSuffix DriverSuffixes[] = {
      {"clang", nullptr},
      {"clang++", "--driver-mode=g++"},
      {"clang-c++", "--driver-mode=g++"},
      {"clang-cc", nullptr},
      {"clang-cpp", "--driver-mode=cpp"},
      {"clang-g++", "--driver-mode=g++"},
      {"clang-gcc", nullptr},
      {"clang-cl", "--driver-mode=cl"},
      {"cc", nullptr},
      {"cpp", "--driver-mode=cpp"},
      {"cl", "--driver-mode=cl"},
      {"++", "--driver-mode=g++"},
  };

  for (size_t i = 0; i < llvm::array_lengthof(DriverSuffixes); ++i) {
    StringRef Suffix(DriverSuffixes[i].Suffix);
    if (ProgName.endswith(Suffix)) {
      Pos = ProgName.size() - Suffix.size();
      return &DriverSuffixes[i];
    }
  }
  return nullptr;
}

/// Normalize the program name from argv[0] by stripping the file extension if
/// present and lower-casing the string on Windows.
static std::string normalizeProgramName(llvm::StringRef Argv0) {
  std::string ProgName = llvm::sys::path::stem(Argv0);
#ifdef _WIN32
  // Transform to lowercase for case insensitive file systems.
  std::transform(ProgName.begin(), ProgName.end(), ProgName.begin(), ::tolower);
#endif
  return ProgName;
}

static const DriverSuffix *parseDriverSuffix(StringRef ProgName, size_t &Pos) {
  // Try to infer frontend type and default target from the program name by
  // comparing it against DriverSuffixes in order.

  // If there is a match, the function tries to identify a target as prefix.
  // E.g. "x86_64-linux-clang" as interpreted as suffix "clang" with target
  // prefix "x86_64-linux". If such a target prefix is found, it may be
  // added via -target as implicit first argument.
  const DriverSuffix *DS = FindDriverSuffix(ProgName, Pos);

  if (!DS) {
    // Try again after stripping any trailing version number:
    // clang++3.5 -> clang++
    ProgName = ProgName.rtrim("0123456789.");
    DS = FindDriverSuffix(ProgName, Pos);
  }

  if (!DS) {
    // Try again after stripping trailing -component.
    // clang++-tot -> clang++
    ProgName = ProgName.slice(0, ProgName.rfind('-'));
    DS = FindDriverSuffix(ProgName, Pos);
  }
  return DS;
}

ParsedClangName
ToolChain::getTargetAndModeFromProgramName(StringRef PN) {
  std::string ProgName = normalizeProgramName(PN);
  size_t SuffixPos;
  const DriverSuffix *DS = parseDriverSuffix(ProgName, SuffixPos);
  if (!DS)
    return {};
  size_t SuffixEnd = SuffixPos + strlen(DS->Suffix);

  size_t LastComponent = ProgName.rfind('-', SuffixPos);
  if (LastComponent == std::string::npos)
    return ParsedClangName(ProgName.substr(0, SuffixEnd), DS->ModeFlag);
  std::string ModeSuffix = ProgName.substr(LastComponent + 1,
                                           SuffixEnd - LastComponent - 1);

  // Infer target from the prefix.
  StringRef Prefix(ProgName);
  Prefix = Prefix.slice(0, LastComponent);
  std::string IgnoredError;
  bool IsRegistered = llvm::TargetRegistry::lookupTarget(Prefix, IgnoredError);
  return ParsedClangName{Prefix, ModeSuffix, DS->ModeFlag, IsRegistered};
}

StringRef ToolChain::getDefaultUniversalArchName() const {
  // In universal driver terms, the arch name accepted by -arch isn't exactly
  // the same as the ones that appear in the triple. Roughly speaking, this is
  // an inverse of the darwin::getArchTypeForDarwinArchName() function, but the
  // only interesting special case is powerpc.
  switch (Triple.getArch()) {
  case llvm::Triple::ppc:
    return "ppc";
  case llvm::Triple::ppc64:
    return "ppc64";
  case llvm::Triple::ppc64le:
    return "ppc64le";
  default:
    return Triple.getArchName();
  }
}

std::string ToolChain::getInputFilename(const InputInfo &Input) const {
  return Input.getFilename();
}

bool ToolChain::IsUnwindTablesDefault(const ArgList &Args) const {
  return false;
}

Tool *ToolChain::getClang() const {
  if (!Clang)
    Clang.reset(new tools::Clang(*this));
  return Clang.get();
}

Tool *ToolChain::buildAssembler() const {
  return new tools::ClangAs(*this);
}

Tool *ToolChain::buildLinker() const {
  llvm_unreachable("Linking is not supported by this toolchain");
}

Tool *ToolChain::getAssemble() const {
  if (!Assemble)
    Assemble.reset(buildAssembler());
  return Assemble.get();
}

Tool *ToolChain::getClangAs() const {
  if (!Assemble)
    Assemble.reset(new tools::ClangAs(*this));
  return Assemble.get();
}

Tool *ToolChain::getLink() const {
  if (!Link)
    Link.reset(buildLinker());
  return Link.get();
}

Tool *ToolChain::getOffloadBundler() const {
  if (!OffloadBundler)
    OffloadBundler.reset(new tools::OffloadBundler(*this));
  return OffloadBundler.get();
}

Tool *ToolChain::getTool(Action::ActionClass AC) const {
  switch (AC) {
  case Action::AssembleJobClass:
    return getAssemble();

  case Action::LinkJobClass:
    return getLink();

  case Action::InputClass:
  case Action::BindArchClass:
  case Action::OffloadClass:
  case Action::LipoJobClass:
  case Action::DsymutilJobClass:
  case Action::VerifyDebugInfoJobClass:
    llvm_unreachable("Invalid tool kind.");

  case Action::CompileJobClass:
  case Action::PrecompileJobClass:
  case Action::HeaderModulePrecompileJobClass:
  case Action::PreprocessJobClass:
  case Action::AnalyzeJobClass:
  case Action::MigrateJobClass:
  case Action::VerifyPCHJobClass:
  case Action::BackendJobClass:
    return getClang();

  case Action::OffloadBundlingJobClass:
  case Action::OffloadUnbundlingJobClass:
    return getOffloadBundler();
  }

  llvm_unreachable("Invalid tool kind.");
}

static StringRef getArchNameForCompilerRTLib(const ToolChain &TC,
                                             const ArgList &Args) {
  const llvm::Triple &Triple = TC.getTriple();
  bool IsWindows = Triple.isOSWindows();

  if (TC.getArch() == llvm::Triple::arm || TC.getArch() == llvm::Triple::armeb)
    return (arm::getARMFloatABI(TC, Args) == arm::FloatABI::Hard && !IsWindows)
               ? "armhf"
               : "arm";

  // For historic reasons, Android library is using i686 instead of i386.
  if (TC.getArch() == llvm::Triple::x86 && Triple.isAndroid())
    return "i686";

  return llvm::Triple::getArchTypeName(TC.getArch());
}

StringRef ToolChain::getOSLibName() const {
  switch (Triple.getOS()) {
  case llvm::Triple::FreeBSD:
    return "freebsd";
  case llvm::Triple::NetBSD:
    return "netbsd";
  case llvm::Triple::OpenBSD:
    return "openbsd";
  case llvm::Triple::Solaris:
    return "sunos";
  default:
    return getOS();
  }
}

std::string ToolChain::getCompilerRTPath() const {
  SmallString<128> Path(getDriver().ResourceDir);
  if (Triple.isOSUnknown()) {
    llvm::sys::path::append(Path, "lib");
  } else {
    llvm::sys::path::append(Path, "lib", getOSLibName());
  }
  return Path.str();
}

std::string ToolChain::getCompilerRT(const ArgList &Args, StringRef Component,
                                     FileType Type) const {
  const llvm::Triple &TT = getTriple();
  bool IsITANMSVCWindows =
      TT.isWindowsMSVCEnvironment() || TT.isWindowsItaniumEnvironment();

  const char *Prefix =
      IsITANMSVCWindows || Type == ToolChain::FT_Object ? "" : "lib";
  const char *Suffix;
  switch (Type) {
  case ToolChain::FT_Object:
    Suffix = IsITANMSVCWindows ? ".obj" : ".o";
    break;
  case ToolChain::FT_Static:
    Suffix = IsITANMSVCWindows ? ".lib" : ".a";
    break;
  case ToolChain::FT_Shared:
    Suffix = Triple.isOSWindows()
                 ? (Triple.isWindowsGNUEnvironment() ? ".dll.a" : ".lib")
                 : ".so";
    break;
  }

  for (const auto &LibPath : getLibraryPaths()) {
    SmallString<128> P(LibPath);
    llvm::sys::path::append(P, Prefix + Twine("clang_rt.") + Component + Suffix);
    if (getVFS().exists(P))
      return P.str();
  }

  StringRef Arch = getArchNameForCompilerRTLib(*this, Args);
  const char *Env = TT.isAndroid() ? "-android" : "";
  SmallString<128> Path(getCompilerRTPath());
  llvm::sys::path::append(Path, Prefix + Twine("clang_rt.") + Component + "-" +
                                    Arch + Env + Suffix);
  return Path.str();
}

const char *ToolChain::getCompilerRTArgString(const llvm::opt::ArgList &Args,
                                              StringRef Component,
                                              FileType Type) const {
  return Args.MakeArgString(getCompilerRT(Args, Component, Type));
}


Optional<std::string> ToolChain::getRuntimePath() const {
  SmallString<128> P;

  // First try the triple passed to driver as --target=<triple>.
  P.assign(D.ResourceDir);
  llvm::sys::path::append(P, "lib", D.getTargetTriple());
  if (getVFS().exists(P))
    return llvm::Optional<std::string>(P.str());

  // Second try the normalized triple.
  P.assign(D.ResourceDir);
  llvm::sys::path::append(P, "lib", Triple.str());
  if (getVFS().exists(P))
    return llvm::Optional<std::string>(P.str());

  return None;
}

Optional<std::string> ToolChain::getCXXStdlibPath() const {
  SmallString<128> P;

  // First try the triple passed to driver as --target=<triple>.
  P.assign(D.Dir);
  llvm::sys::path::append(P, "..", "lib", D.getTargetTriple(), "c++");
  if (getVFS().exists(P))
    return llvm::Optional<std::string>(P.str());

  // Second try the normalized triple.
  P.assign(D.Dir);
  llvm::sys::path::append(P, "..", "lib", Triple.str(), "c++");
  if (getVFS().exists(P))
    return llvm::Optional<std::string>(P.str());

  return None;
}

std::string ToolChain::getArchSpecificLibPath() const {
  SmallString<128> Path(getDriver().ResourceDir);
  llvm::sys::path::append(Path, "lib", getOSLibName(),
                          llvm::Triple::getArchTypeName(getArch()));
  return Path.str();
}

bool ToolChain::needsProfileRT(const ArgList &Args) {
  if (Args.hasArg(options::OPT_noprofilelib))
    return false;

  if (needsGCovInstrumentation(Args) ||
      Args.hasArg(options::OPT_fprofile_generate) ||
      Args.hasArg(options::OPT_fprofile_generate_EQ) ||
      Args.hasArg(options::OPT_fcs_profile_generate) ||
      Args.hasArg(options::OPT_fcs_profile_generate_EQ) ||
      Args.hasArg(options::OPT_fprofile_instr_generate) ||
      Args.hasArg(options::OPT_fprofile_instr_generate_EQ) ||
      Args.hasArg(options::OPT_fcreate_profile) ||
      Args.hasArg(options::OPT_forder_file_instrumentation))
    return true;

  return false;
}

bool ToolChain::needsGCovInstrumentation(const llvm::opt::ArgList &Args) {
  return Args.hasFlag(options::OPT_fprofile_arcs, options::OPT_fno_profile_arcs,
                      false) ||
         Args.hasArg(options::OPT_coverage);
}

Tool *ToolChain::SelectTool(const JobAction &JA) const {
  if (getDriver().ShouldUseClangCompiler(JA)) return getClang();
  Action::ActionClass AC = JA.getKind();
  if (AC == Action::AssembleJobClass && useIntegratedAs())
    return getClangAs();
  return getTool(AC);
}

std::string ToolChain::GetFilePath(const char *Name) const {
  return D.GetFilePath(Name, *this);
}

std::string ToolChain::GetProgramPath(const char *Name) const {
  return D.GetProgramPath(Name, *this);
}

std::string ToolChain::GetLinkerPath() const {
  const Arg* A = Args.getLastArg(options::OPT_fuse_ld_EQ);
  StringRef UseLinker = A ? A->getValue() : CLANG_DEFAULT_LINKER;

  if (llvm::sys::path::is_absolute(UseLinker)) {
    // If we're passed what looks like an absolute path, don't attempt to
    // second-guess that.
    if (llvm::sys::fs::can_execute(UseLinker))
      return UseLinker;
  } else if (UseLinker.empty() || UseLinker == "ld") {
    // If we're passed -fuse-ld= with no argument, or with the argument ld,
    // then use whatever the default system linker is.
    return GetProgramPath(getDefaultLinker());
  } else {
    llvm::SmallString<8> LinkerName;
    if (Triple.isOSDarwin())
      LinkerName.append("ld64.");
    else
      LinkerName.append("ld.");
    LinkerName.append(UseLinker);

    std::string LinkerPath(GetProgramPath(LinkerName.c_str()));
    if (llvm::sys::fs::can_execute(LinkerPath))
      return LinkerPath;
  }

  if (A)
    getDriver().Diag(diag::err_drv_invalid_linker_name) << A->getAsString(Args);

  return GetProgramPath(getDefaultLinker());
}

types::ID ToolChain::LookupTypeForExtension(StringRef Ext) const {
  return types::lookupTypeForExtension(Ext);
}

bool ToolChain::HasNativeLLVMSupport() const {
  return false;
}

bool ToolChain::isCrossCompiling() const {
  llvm::Triple HostTriple(LLVM_HOST_TRIPLE);
  switch (HostTriple.getArch()) {
  // The A32/T32/T16 instruction sets are not separate architectures in this
  // context.
  case llvm::Triple::arm:
  case llvm::Triple::armeb:
  case llvm::Triple::thumb:
  case llvm::Triple::thumbeb:
    return getArch() != llvm::Triple::arm && getArch() != llvm::Triple::thumb &&
           getArch() != llvm::Triple::armeb && getArch() != llvm::Triple::thumbeb;
  default:
    return HostTriple.getArch() != getArch();
  }
}

ObjCRuntime ToolChain::getDefaultObjCRuntime(bool isNonFragile) const {
  return ObjCRuntime(isNonFragile ? ObjCRuntime::GNUstep : ObjCRuntime::GCC,
                     VersionTuple());
}

llvm::ExceptionHandling
ToolChain::GetExceptionModel(const llvm::opt::ArgList &Args) const {
  return llvm::ExceptionHandling::None;
}

bool ToolChain::isThreadModelSupported(const StringRef Model) const {
  if (Model == "single") {
    // FIXME: 'single' is only supported on ARM and WebAssembly so far.
    return Triple.getArch() == llvm::Triple::arm ||
           Triple.getArch() == llvm::Triple::armeb ||
           Triple.getArch() == llvm::Triple::thumb ||
           Triple.getArch() == llvm::Triple::thumbeb ||
           Triple.getArch() == llvm::Triple::wasm32 ||
           Triple.getArch() == llvm::Triple::wasm64;
  } else if (Model == "posix")
    return true;

  return false;
}

std::string ToolChain::ComputeLLVMTriple(const ArgList &Args,
                                         types::ID InputType) const {
  switch (getTriple().getArch()) {
  default:
    return getTripleString();

  case llvm::Triple::x86_64: {
    llvm::Triple Triple = getTriple();
    if (!Triple.isOSBinFormatMachO())
      return getTripleString();

    if (Arg *A = Args.getLastArg(options::OPT_march_EQ)) {
      // x86_64h goes in the triple. Other -march options just use the
      // vanilla triple we already have.
      StringRef MArch = A->getValue();
      if (MArch == "x86_64h")
        Triple.setArchName(MArch);
    }
    return Triple.getTriple();
  }
  case llvm::Triple::aarch64: {
    llvm::Triple Triple = getTriple();
    if (!Triple.isOSBinFormatMachO())
      return getTripleString();

    // FIXME: older versions of ld64 expect the "arm64" component in the actual
    // triple string and query it to determine whether an LTO file can be
    // handled. Remove this when we don't care any more.
    Triple.setArchName("arm64");
    return Triple.getTriple();
  }
  case llvm::Triple::arm:
  case llvm::Triple::armeb:
  case llvm::Triple::thumb:
  case llvm::Triple::thumbeb: {
    // FIXME: Factor into subclasses.
    llvm::Triple Triple = getTriple();
    bool IsBigEndian = getTriple().getArch() == llvm::Triple::armeb ||
                       getTriple().getArch() == llvm::Triple::thumbeb;

    // Handle pseudo-target flags '-mlittle-endian'/'-EL' and
    // '-mbig-endian'/'-EB'.
    if (Arg *A = Args.getLastArg(options::OPT_mlittle_endian,
                                 options::OPT_mbig_endian)) {
      IsBigEndian = !A->getOption().matches(options::OPT_mlittle_endian);
    }

    // Thumb2 is the default for V7 on Darwin.
    //
    // FIXME: Thumb should just be another -target-feaure, not in the triple.
    StringRef MCPU, MArch;
    if (const Arg *A = Args.getLastArg(options::OPT_mcpu_EQ))
      MCPU = A->getValue();
    if (const Arg *A = Args.getLastArg(options::OPT_march_EQ))
      MArch = A->getValue();
    std::string CPU =
        Triple.isOSBinFormatMachO()
            ? tools::arm::getARMCPUForMArch(MArch, Triple).str()
            : tools::arm::getARMTargetCPU(MCPU, MArch, Triple);
    StringRef Suffix =
      tools::arm::getLLVMArchSuffixForARM(CPU, MArch, Triple);
    bool IsMProfile = ARM::parseArchProfile(Suffix) == ARM::ProfileKind::M;
    bool ThumbDefault = IsMProfile || (ARM::parseArchVersion(Suffix) == 7 &&
                                       getTriple().isOSBinFormatMachO());
    // FIXME: this is invalid for WindowsCE
    if (getTriple().isOSWindows())
      ThumbDefault = true;
    std::string ArchName;
    if (IsBigEndian)
      ArchName = "armeb";
    else
      ArchName = "arm";

    // Check if ARM ISA was explicitly selected (using -mno-thumb or -marm) for
    // M-Class CPUs/architecture variants, which is not supported.
    bool ARMModeRequested = !Args.hasFlag(options::OPT_mthumb,
                                          options::OPT_mno_thumb, ThumbDefault);
    if (IsMProfile && ARMModeRequested) {
      if (!MCPU.empty())
        getDriver().Diag(diag::err_cpu_unsupported_isa) << CPU << "ARM";
       else
        getDriver().Diag(diag::err_arch_unsupported_isa)
          << tools::arm::getARMArch(MArch, getTriple()) << "ARM";
    }

    // Check to see if an explicit choice to use thumb has been made via
    // -mthumb. For assembler files we must check for -mthumb in the options
    // passed to the assembler via -Wa or -Xassembler.
    bool IsThumb = false;
    if (InputType != types::TY_PP_Asm)
      IsThumb = Args.hasFlag(options::OPT_mthumb, options::OPT_mno_thumb,
                              ThumbDefault);
    else {
      // Ideally we would check for these flags in
      // CollectArgsForIntegratedAssembler but we can't change the ArchName at
      // that point. There is no assembler equivalent of -mno-thumb, -marm, or
      // -mno-arm.
      for (const auto *A :
           Args.filtered(options::OPT_Wa_COMMA, options::OPT_Xassembler)) {
        for (StringRef Value : A->getValues()) {
          if (Value == "-mthumb")
            IsThumb = true;
        }
      }
    }
    // Assembly files should start in ARM mode, unless arch is M-profile, or
    // -mthumb has been passed explicitly to the assembler. Windows is always
    // thumb.
    if (IsThumb || IsMProfile || getTriple().isOSWindows()) {
      if (IsBigEndian)
        ArchName = "thumbeb";
      else
        ArchName = "thumb";
    }
    Triple.setArchName(ArchName + Suffix.str());

    return Triple.getTriple();
  }
  }
}

std::string ToolChain::ComputeEffectiveClangTriple(const ArgList &Args,
                                                   types::ID InputType) const {
  return ComputeLLVMTriple(Args, InputType);
}

void ToolChain::AddClangSystemIncludeArgs(const ArgList &DriverArgs,
                                          ArgStringList &CC1Args) const {
  // Each toolchain should provide the appropriate include flags.
}

void ToolChain::addClangTargetOptions(
    const ArgList &DriverArgs, ArgStringList &CC1Args,
    Action::OffloadKind DeviceOffloadKind) const {}

void ToolChain::addClangWarningOptions(ArgStringList &CC1Args) const {}

void ToolChain::addProfileRTLibs(const llvm::opt::ArgList &Args,
                                 llvm::opt::ArgStringList &CmdArgs) const {
  if (!needsProfileRT(Args)) return;

  CmdArgs.push_back(getCompilerRTArgString(Args, "profile"));
}

ToolChain::RuntimeLibType ToolChain::GetRuntimeLibType(
    const ArgList &Args) const {
  const Arg* A = Args.getLastArg(options::OPT_rtlib_EQ);
  StringRef LibName = A ? A->getValue() : CLANG_DEFAULT_RTLIB;

  // Only use "platform" in tests to override CLANG_DEFAULT_RTLIB!
  if (LibName == "compiler-rt")
    return ToolChain::RLT_CompilerRT;
  else if (LibName == "libgcc")
    return ToolChain::RLT_Libgcc;
  else if (LibName == "platform")
    return GetDefaultRuntimeLibType();

  if (A)
    getDriver().Diag(diag::err_drv_invalid_rtlib_name) << A->getAsString(Args);

  return GetDefaultRuntimeLibType();
}

ToolChain::UnwindLibType ToolChain::GetUnwindLibType(
    const ArgList &Args) const {
  const Arg *A = Args.getLastArg(options::OPT_unwindlib_EQ);
  StringRef LibName = A ? A->getValue() : CLANG_DEFAULT_UNWINDLIB;

  if (LibName == "none")
    return ToolChain::UNW_None;
  else if (LibName == "platform" || LibName == "") {
    ToolChain::RuntimeLibType RtLibType = GetRuntimeLibType(Args);
    if (RtLibType == ToolChain::RLT_CompilerRT)
      return ToolChain::UNW_None;
    else if (RtLibType == ToolChain::RLT_Libgcc)
      return ToolChain::UNW_Libgcc;
  } else if (LibName == "libunwind") {
    if (GetRuntimeLibType(Args) == RLT_Libgcc)
      getDriver().Diag(diag::err_drv_incompatible_unwindlib);
    return ToolChain::UNW_CompilerRT;
  } else if (LibName == "libgcc")
    return ToolChain::UNW_Libgcc;

  if (A)
    getDriver().Diag(diag::err_drv_invalid_unwindlib_name)
        << A->getAsString(Args);

  return GetDefaultUnwindLibType();
}

ToolChain::CXXStdlibType ToolChain::GetCXXStdlibType(const ArgList &Args) const{
  const Arg *A = Args.getLastArg(options::OPT_stdlib_EQ);
  StringRef LibName = A ? A->getValue() : CLANG_DEFAULT_CXX_STDLIB;

  // Only use "platform" in tests to override CLANG_DEFAULT_CXX_STDLIB!
  if (LibName == "libc++")
    return ToolChain::CST_Libcxx;
  else if (LibName == "libstdc++")
    return ToolChain::CST_Libstdcxx;
  else if (LibName == "platform")
    return GetDefaultCXXStdlibType();

  if (A)
    getDriver().Diag(diag::err_drv_invalid_stdlib_name) << A->getAsString(Args);

  return GetDefaultCXXStdlibType();
}

/// Utility function to add a system include directory to CC1 arguments.
/*static*/ void ToolChain::addSystemInclude(const ArgList &DriverArgs,
                                            ArgStringList &CC1Args,
                                            const Twine &Path) {
  CC1Args.push_back("-internal-isystem");
  CC1Args.push_back(DriverArgs.MakeArgString(Path));
}

/// Utility function to add a system include directory with extern "C"
/// semantics to CC1 arguments.
///
/// Note that this should be used rarely, and only for directories that
/// historically and for legacy reasons are treated as having implicit extern
/// "C" semantics. These semantics are *ignored* by and large today, but its
/// important to preserve the preprocessor changes resulting from the
/// classification.
/*static*/ void ToolChain::addExternCSystemInclude(const ArgList &DriverArgs,
                                                   ArgStringList &CC1Args,
                                                   const Twine &Path) {
  CC1Args.push_back("-internal-externc-isystem");
  CC1Args.push_back(DriverArgs.MakeArgString(Path));
}

void ToolChain::addExternCSystemIncludeIfExists(const ArgList &DriverArgs,
                                                ArgStringList &CC1Args,
                                                const Twine &Path) {
  if (llvm::sys::fs::exists(Path))
    addExternCSystemInclude(DriverArgs, CC1Args, Path);
}

/// Utility function to add a list of system include directories to CC1.
/*static*/ void ToolChain::addSystemIncludes(const ArgList &DriverArgs,
                                             ArgStringList &CC1Args,
                                             ArrayRef<StringRef> Paths) {
  for (const auto Path : Paths) {
    CC1Args.push_back("-internal-isystem");
    CC1Args.push_back(DriverArgs.MakeArgString(Path));
  }
}

void ToolChain::AddClangCXXStdlibIncludeArgs(const ArgList &DriverArgs,
                                             ArgStringList &CC1Args) const {
  // Header search paths should be handled by each of the subclasses.
  // Historically, they have not been, and instead have been handled inside of
  // the CC1-layer frontend. As the logic is hoisted out, this generic function
  // will slowly stop being called.
  //
  // While it is being called, replicate a bit of a hack to propagate the
  // '-stdlib=' flag down to CC1 so that it can in turn customize the C++
  // header search paths with it. Once all systems are overriding this
  // function, the CC1 flag and this line can be removed.
  DriverArgs.AddAllArgs(CC1Args, options::OPT_stdlib_EQ);
}

bool ToolChain::ShouldLinkCXXStdlib(const llvm::opt::ArgList &Args) const {
  return getDriver().CCCIsCXX() &&
         !Args.hasArg(options::OPT_nostdlib, options::OPT_nodefaultlibs,
                      options::OPT_nostdlibxx);
}

void ToolChain::AddCXXStdlibLibArgs(const ArgList &Args,
                                    ArgStringList &CmdArgs) const {
  assert(!Args.hasArg(options::OPT_nostdlibxx) &&
         "should not have called this");
  CXXStdlibType Type = GetCXXStdlibType(Args);

  switch (Type) {
  case ToolChain::CST_Libcxx:
    CmdArgs.push_back("-lc++");
    break;

  case ToolChain::CST_Libstdcxx:
    CmdArgs.push_back("-lstdc++");
    break;
  }
}

void ToolChain::AddFilePathLibArgs(const ArgList &Args,
                                   ArgStringList &CmdArgs) const {
  for (const auto &LibPath : getFilePaths())
    if(LibPath.length() > 0)
      CmdArgs.push_back(Args.MakeArgString(StringRef("-L") + LibPath));
}

void ToolChain::AddCCKextLibArgs(const ArgList &Args,
                                 ArgStringList &CmdArgs) const {
  CmdArgs.push_back("-lcc_kext");
}

bool ToolChain::AddFastMathRuntimeIfAvailable(const ArgList &Args,
                                              ArgStringList &CmdArgs) const {
  // Do not check for -fno-fast-math or -fno-unsafe-math when -Ofast passed
  // (to keep the linker options consistent with gcc and clang itself).
  if (!isOptimizationLevelFast(Args)) {
    // Check if -ffast-math or -funsafe-math.
    Arg *A =
        Args.getLastArg(options::OPT_ffast_math, options::OPT_fno_fast_math,
                        options::OPT_funsafe_math_optimizations,
                        options::OPT_fno_unsafe_math_optimizations);

    if (!A || A->getOption().getID() == options::OPT_fno_fast_math ||
        A->getOption().getID() == options::OPT_fno_unsafe_math_optimizations)
      return false;
  }
  // If crtfastmath.o exists add it to the arguments.
  std::string Path = GetFilePath("crtfastmath.o");
  if (Path == "crtfastmath.o") // Not found.
    return false;

  CmdArgs.push_back(Args.MakeArgString(Path));
  return true;
}

SanitizerMask ToolChain::getSupportedSanitizers() const {
  // Return sanitizers which don't require runtime support and are not
  // platform dependent.

  SanitizerMask Res = (SanitizerKind::Undefined & ~SanitizerKind::Vptr &
                       ~SanitizerKind::Function) |
                      (SanitizerKind::CFI & ~SanitizerKind::CFIICall) |
                      SanitizerKind::CFICastStrict |
                      SanitizerKind::FloatDivideByZero |
                      SanitizerKind::UnsignedIntegerOverflow |
                      SanitizerKind::ImplicitConversion |
                      SanitizerKind::Nullability | SanitizerKind::LocalBounds;
  if (getTriple().getArch() == llvm::Triple::x86 ||
      getTriple().getArch() == llvm::Triple::x86_64 ||
      getTriple().getArch() == llvm::Triple::arm ||
      getTriple().getArch() == llvm::Triple::aarch64 ||
      getTriple().getArch() == llvm::Triple::wasm32 ||
      getTriple().getArch() == llvm::Triple::wasm64)
    Res |= SanitizerKind::CFIICall;
  if (getTriple().getArch() == llvm::Triple::x86_64 ||
      getTriple().getArch() == llvm::Triple::aarch64)
    Res |= SanitizerKind::ShadowCallStack;
  return Res;
}

void ToolChain::AddCudaIncludeArgs(const ArgList &DriverArgs,
                                   ArgStringList &CC1Args) const {}

void ToolChain::AddIAMCUIncludeArgs(const ArgList &DriverArgs,
                                    ArgStringList &CC1Args) const {}

static VersionTuple separateMSVCFullVersion(unsigned Version) {
  if (Version < 100)
    return VersionTuple(Version);

  if (Version < 10000)
    return VersionTuple(Version / 100, Version % 100);

  unsigned Build = 0, Factor = 1;
  for (; Version > 10000; Version = Version / 10, Factor = Factor * 10)
    Build = Build + (Version % 10) * Factor;
  return VersionTuple(Version / 100, Version % 100, Build);
}

VersionTuple
ToolChain::computeMSVCVersion(const Driver *D,
                              const llvm::opt::ArgList &Args) const {
  const Arg *MSCVersion = Args.getLastArg(options::OPT_fmsc_version);
  const Arg *MSCompatibilityVersion =
      Args.getLastArg(options::OPT_fms_compatibility_version);

  if (MSCVersion && MSCompatibilityVersion) {
    if (D)
      D->Diag(diag::err_drv_argument_not_allowed_with)
          << MSCVersion->getAsString(Args)
          << MSCompatibilityVersion->getAsString(Args);
    return VersionTuple();
  }

  if (MSCompatibilityVersion) {
    VersionTuple MSVT;
    if (MSVT.tryParse(MSCompatibilityVersion->getValue())) {
      if (D)
        D->Diag(diag::err_drv_invalid_value)
            << MSCompatibilityVersion->getAsString(Args)
            << MSCompatibilityVersion->getValue();
    } else {
      return MSVT;
    }
  }

  if (MSCVersion) {
    unsigned Version = 0;
    if (StringRef(MSCVersion->getValue()).getAsInteger(10, Version)) {
      if (D)
        D->Diag(diag::err_drv_invalid_value)
            << MSCVersion->getAsString(Args) << MSCVersion->getValue();
    } else {
      return separateMSVCFullVersion(Version);
    }
  }

  return VersionTuple();
}

llvm::opt::DerivedArgList *ToolChain::TranslateOpenMPTargetArgs(
    const llvm::opt::DerivedArgList &Args, bool SameTripleAsHost,
    SmallVectorImpl<llvm::opt::Arg *> &AllocatedArgs) const {
  DerivedArgList *DAL = new DerivedArgList(Args.getBaseArgs());
  const OptTable &Opts = getDriver().getOpts();
  bool Modified = false;

  // Handle -Xopenmp-target flags
  for (auto *A : Args) {
    // Exclude flags which may only apply to the host toolchain.
    // Do not exclude flags when the host triple (AuxTriple)
    // matches the current toolchain triple. If it is not present
    // at all, target and host share a toolchain.
    if (A->getOption().matches(options::OPT_m_Group)) {
      if (SameTripleAsHost)
        DAL->append(A);
      else
        Modified = true;
      continue;
    }

    unsigned Index;
    unsigned Prev;
    bool XOpenMPTargetNoTriple =
        A->getOption().matches(options::OPT_Xopenmp_target);

    if (A->getOption().matches(options::OPT_Xopenmp_target_EQ)) {
      // Passing device args: -Xopenmp-target=<triple> -opt=val.
      if (A->getValue(0) == getTripleString())
        Index = Args.getBaseArgs().MakeIndex(A->getValue(1));
      else
        continue;
    } else if (XOpenMPTargetNoTriple) {
      // Passing device args: -Xopenmp-target -opt=val.
      Index = Args.getBaseArgs().MakeIndex(A->getValue(0));
    } else {
      DAL->append(A);
      continue;
    }

    // Parse the argument to -Xopenmp-target.
    Prev = Index;
    std::unique_ptr<Arg> XOpenMPTargetArg(Opts.ParseOneArg(Args, Index));
    if (!XOpenMPTargetArg || Index > Prev + 1) {
      getDriver().Diag(diag::err_drv_invalid_Xopenmp_target_with_args)
          << A->getAsString(Args);
      continue;
    }
    if (XOpenMPTargetNoTriple && XOpenMPTargetArg &&
        Args.getAllArgValues(options::OPT_fopenmp_targets_EQ).size() != 1) {
      getDriver().Diag(diag::err_drv_Xopenmp_target_missing_triple);
      continue;
    }
    XOpenMPTargetArg->setBaseArg(A);
    A = XOpenMPTargetArg.release();
    AllocatedArgs.push_back(A);
    DAL->append(A);
    Modified = true;
  }

  if (Modified)
    return DAL;

  delete DAL;
  return nullptr;
}

void ToolChain::AddTapirRuntimeLibArgs(const ArgList &Args,
                                       ArgStringList &CmdArgs) const {
  TapirTargetID TapirTarget = parseTapirTarget(Args);
  if (TapirTarget == TapirTargetID::Last_TapirTargetID)
    if (const Arg *A = Args.getLastArg(options::OPT_ftapir_EQ))
      getDriver().Diag(diag::err_drv_invalid_value) << A->getAsString(Args)
                                                    << A->getValue();

  switch (TapirTarget) {
  case TapirTargetID::Cheetah:
<<<<<<< HEAD
  case TapirTargetID::OpenCilk:
=======
>>>>>>> 16499f42
    CmdArgs.push_back("-lcheetah");
    CmdArgs.push_back("-lpthread");
    break;
  case TapirTargetID::Cilk:
    CmdArgs.push_back("-lcilkrts");
    break;
  case TapirTargetID::CilkR:
    CmdArgs.push_back("-lcilkr");
    CmdArgs.push_back("-lpthread");
    break;
  case TapirTargetID::OpenMP:
    CmdArgs.push_back("-lomp");
    break;
  case TapirTargetID::Qthreads:
    CmdArgs.push_back("-lqthread");
    break;
  default:
    break;
  }
}<|MERGE_RESOLUTION|>--- conflicted
+++ resolved
@@ -1054,10 +1054,7 @@
 
   switch (TapirTarget) {
   case TapirTargetID::Cheetah:
-<<<<<<< HEAD
   case TapirTargetID::OpenCilk:
-=======
->>>>>>> 16499f42
     CmdArgs.push_back("-lcheetah");
     CmdArgs.push_back("-lpthread");
     break;
